default:
  min_risk_reward: 2.0
  allow_unpriced_wings: false
  exclude_expiry_before_earnings: false
  min_days_until_earnings: 0
  strike_to_strategy_config:
    use_ATR: true
    wing_width_sigma: 1.0
    long_leg_distance_points: 0.1
strategies:
  iron_condor:
    allow_unpriced_wings: true
    exclude_expiry_before_earnings: true
<<<<<<< HEAD
    min_days_until_earnings: 14
    min_rom: 0.5
    min_edge: 0.04
    min_pos: 0.55
    min_ev: 0.03
    min_risk_reward: 2.5
=======
    min_days_until_earnings: 30
    min_rom: 1.2
    min_edge: 0.06
    min_pos: 0.6
    min_ev: 0.04
>>>>>>> fc104dfe
    strike_to_strategy_config:
      short_call_delta_range:
      - 0.1
      - 0.4
      short_put_delta_range:
      - -0.4
      - -0.1
      wing_width_sigma: 1.0
      min_wing_width_atr: 2.0
      use_ATR: true
      long_wing_strike_tolerance_percent: 5.0
  atm_iron_butterfly:
    allow_unpriced_wings: true
    exclude_expiry_before_earnings: true
    min_days_until_earnings: 30
    min_rom: 1.0
    min_edge: 0.1
    min_pos: 0.6
    min_ev: 0.05
    strike_to_strategy_config:
      center_strike_relative_to_spot:
      - 0
      wing_width_sigma:
      - 0.3
      - 1.0
      min_wing_width_atr: 2.0
      use_ATR: true
  short_put_spread:
    allow_unpriced_wings: false
    exclude_expiry_before_earnings: true
    strike_to_strategy_config:
      short_put_delta_range:
      - -0.35
      - -0.2
      long_leg_distance_points: -0.05
      use_ATR: true
  short_call_spread:
    min_risk_reward: 0.6
    allow_unpriced_wings: false
    exclude_expiry_before_earnings: true
    strike_to_strategy_config:
      short_call_delta_range:
      - 0.15
      - 0.35
      long_leg_distance_points: 0.05
      use_ATR: true
  naked_put:
    allow_unpriced_wings: false
    strike_to_strategy_config:
      short_put_delta_range:
      - -0.3
      - -0.2
      use_ATR: true
  calendar:
    allow_unpriced_wings: false
    min_rom: 0.3
    min_edge: 0.04
    min_pos: 0.50
    min_ev: 0.03
    strike_to_strategy_config:
      use_ATR: false
      base_strikes_relative_to_spot:
      - 0.97
      - 0.98
      - 0.99
      - 1
      - 1.01
      - 1.02
      - 1.03
      expiry_gap_min_days: 7
  ratio_spread:
    allow_unpriced_wings: false
    strike_to_strategy_config:
      short_leg_delta_range:
      - 0.25
      - 0.45
      long_leg_distance_points: 0.1
      use_ATR: true
  backspread_put:
    min_risk_reward: 0.6
    allow_unpriced_wings: false
    strike_to_strategy_config:
      short_put_delta_range:
      - 0.1
      - 0.25
      long_leg_distance_points: -0.05
      use_ATR: true<|MERGE_RESOLUTION|>--- conflicted
+++ resolved
@@ -11,20 +11,12 @@
   iron_condor:
     allow_unpriced_wings: true
     exclude_expiry_before_earnings: true
-<<<<<<< HEAD
     min_days_until_earnings: 14
     min_rom: 0.5
     min_edge: 0.04
     min_pos: 0.55
     min_ev: 0.03
     min_risk_reward: 2.5
-=======
-    min_days_until_earnings: 30
-    min_rom: 1.2
-    min_edge: 0.06
-    min_pos: 0.6
-    min_ev: 0.04
->>>>>>> fc104dfe
     strike_to_strategy_config:
       short_call_delta_range:
       - 0.1
