--- conflicted
+++ resolved
@@ -12,11 +12,7 @@
 * Handmatig en scriptmatig beheren van trades in `journal.json`
 * Greeks-analyse per positie (Delta, Gamma, Theta, Vega)
 * Interactief Control Panel met toegang tot alle scripts
-<<<<<<< HEAD
 * Strategie-dashboard dat legs groepeert en alerts toont
-=======
-* Dashboard dat legs groepeert tot strategieën met alerts
->>>>>>> 16d80b46
 
 ---
 
@@ -62,11 +58,7 @@
 * `getallmarkets.py`: Exporteert data voor meerdere symbolen
 * `journal_updater.py`: Nieuwe trade aanmaken en loggen
 * `close_trade.py`: Trade afsluiten met evaluatie
-<<<<<<< HEAD
 * `strategy_dashboard.py`: Groepeert legs tot strategieën en toont alerts
-=======
-* `strategy_dashboard.py`: Groepeert legs per strategie en toont alerts
->>>>>>> 16d80b46
 
 ---
 
