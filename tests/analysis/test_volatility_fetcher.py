--- conflicted
+++ resolved
@@ -40,14 +40,4 @@
 def test_parse_vix_from_google_price_class():
     html = '<div class="YMlKec fxKbKc"> 20.01</div>'
 
-<<<<<<< HEAD
-    assert _parse_vix_from_google(html) == 20.01
-
-
-def test_parse_vix_from_google_handles_decimal_comma():
-    html = '<div class="YMlKec fxKbKc"> 20,15</div>'
-
-    assert _parse_vix_from_google(html) == 20.15
-=======
-    assert _parse_vix_from_google(html) == 20.01
->>>>>>> 353da2c8
+    assert _parse_vix_from_google(html) == 20.01