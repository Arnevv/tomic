--- conflicted
+++ resolved
@@ -30,11 +30,7 @@
     mod = importlib.import_module("tomic.cli.controlpanel")
     called = []
     monkeypatch.setattr(mod, "run_module", lambda name, *a: called.append(name))
-<<<<<<< HEAD
     inputs = iter(["4", "AAPL MSFT", "5", "IBM", "6", "", "9"])
-=======
-    inputs = iter(["4", "AAPL MSFT", "5", "IBM", "6", "", "7", "", "8"])
->>>>>>> a949a093
     monkeypatch.setattr("builtins.input", lambda *a: next(inputs))
     mod.run_dataexporter()
     assert "tomic.analysis.bench_getonemarket" in called
