--- conflicted
+++ resolved
@@ -5,7 +5,6 @@
 def run_script(script_name, *args):
     """Run a Python script with optional arguments."""
     subprocess.run(["python", script_name, *args], check=True)
-<<<<<<< HEAD
 
 
 def run_portfolio_overview():
@@ -14,8 +13,7 @@
         print("\U0001F4E5 Posities ophalen...")
         run_script("getaccountinfo.py")
     run_script("strategy_dashboard.py", "positions.json")
-=======
->>>>>>> b8536eeb
+
 
 def run_dataexporter():
     while True:
@@ -32,6 +30,7 @@
             break
         else:
             print("❌ Ongeldige keuze")
+
 
 def run_trade_management():
     while True:
@@ -56,6 +55,7 @@
         else:
             print("❌ Ongeldige keuze")
 
+
 def main():
     while True:
         print("\n=== TOMIC CONTROL PANEL ===")
@@ -66,12 +66,7 @@
         keuze = input("Maak je keuze: ")
 
         if keuze == "1":
-<<<<<<< HEAD
             run_portfolio_overview()
-=======
-            # Toon dashboard op basis van laatst opgeslagen posities
-            run_script("strategy_dashboard.py", "positions.json")
->>>>>>> b8536eeb
         elif keuze == "2":
             run_trade_management()
         elif keuze == "3":
@@ -82,5 +77,6 @@
         else:
             print("❌ Ongeldige keuze.")
 
+
 if __name__ == "__main__":
     main()