import subprocess
import os


def run_script(script_name, *args):
    """Run a Python script with optional arguments."""
    subprocess.run(["python", script_name, *args], check=True)
<<<<<<< HEAD


def run_portfolio_overview():
    """Show the portfolio dashboard, fetching positions first if needed."""
    if not os.path.exists("positions.json"):
        print("\U0001F4E5 Posities ophalen...")
        run_script("getaccountinfo.py")
    run_script("strategy_dashboard.py", "positions.json")
=======
>>>>>>> 16d80b46

def run_dataexporter():
    while True:
        print("\n📤 DATAEXPORTER")
        print("1. Exporteer een markt (getonemarket.py)")
        print("2. Exporteer alle markten (getallmarkets.py)")
        print("3. Terug naar hoofdmenu")
        sub = input("Maak je keuze: ")
        if sub == "1":
            run_script("getonemarket.py")
        elif sub == "2":
            run_script("getallmarkets.py")
        elif sub == "3":
            break
        else:
            print("❌ Ongeldige keuze")

def run_trade_management():
    while True:
        print("\n=== TRADE MANAGEMENT ===")
        print("a. Overzicht bekijken")
        print("b. Nieuwe trade aanmaken")
        print("c. Trade aanpassen / snapshot toevoegen")
        print("d. Trade afsluiten")
        print("e. Terug naar hoofdmenu")
        sub = input("Maak je keuze: ").strip().lower()

        if sub == "a":
            run_script("journal_inspector.py")
        elif sub == "b":
            run_script("journal_updater.py")
        elif sub == "c":
            run_script("journal_inspector.py")
        elif sub == "d":
            run_script("close_trade.py")
        elif sub == "e":
            break
        else:
            print("❌ Ongeldige keuze")

def main():
    while True:
        print("\n=== TOMIC CONTROL PANEL ===")
        print("1. Portfolio-overzicht")
        print("2. Trade Management")
        print("3. Dataexporter (option chain / marktdata)")
        print("4. Stoppen")
        keuze = input("Maak je keuze: ")

        if keuze == "1":
<<<<<<< HEAD
            run_portfolio_overview()
=======
            # Toon dashboard op basis van laatst opgeslagen posities
            if not os.path.exists("positions.json"):
                print("\u2139\ufe0f Positiebestand ontbreekt, haal portfolio op...")
                try:
                    run_script("getaccountinfo.py")
                except subprocess.CalledProcessError:
                    print("❌ Ophalen van portfolio mislukt")
                    continue
            try:
                run_script("strategy_dashboard.py", "positions.json")
            except subprocess.CalledProcessError:
                print("❌ Dashboard kon niet worden gestart")
>>>>>>> 16d80b46
        elif keuze == "2":
            run_trade_management()
        elif keuze == "3":
            run_dataexporter()
        elif keuze == "4":
            print("Tot ziens.")
            break
        else:
            print("❌ Ongeldige keuze.")

if __name__ == "__main__":
    main()<|MERGE_RESOLUTION|>--- conflicted
+++ resolved
@@ -5,17 +5,22 @@
 def run_script(script_name, *args):
     """Run a Python script with optional arguments."""
     subprocess.run(["python", script_name, *args], check=True)
-<<<<<<< HEAD
 
 
 def run_portfolio_overview():
     """Show the portfolio dashboard, fetching positions first if needed."""
     if not os.path.exists("positions.json"):
-        print("\U0001F4E5 Posities ophalen...")
-        run_script("getaccountinfo.py")
-    run_script("strategy_dashboard.py", "positions.json")
-=======
->>>>>>> 16d80b46
+        print("📥 Posities ophalen...")
+        try:
+            run_script("getaccountinfo.py")
+        except subprocess.CalledProcessError:
+            print("❌ Ophalen van portfolio mislukt")
+            return
+    try:
+        run_script("strategy_dashboard.py", "positions.json")
+    except subprocess.CalledProcessError:
+        print("❌ Dashboard kon niet worden gestart")
+
 
 def run_dataexporter():
     while True:
@@ -32,6 +37,7 @@
             break
         else:
             print("❌ Ongeldige keuze")
+
 
 def run_trade_management():
     while True:
@@ -56,6 +62,7 @@
         else:
             print("❌ Ongeldige keuze")
 
+
 def main():
     while True:
         print("\n=== TOMIC CONTROL PANEL ===")
@@ -66,22 +73,7 @@
         keuze = input("Maak je keuze: ")
 
         if keuze == "1":
-<<<<<<< HEAD
             run_portfolio_overview()
-=======
-            # Toon dashboard op basis van laatst opgeslagen posities
-            if not os.path.exists("positions.json"):
-                print("\u2139\ufe0f Positiebestand ontbreekt, haal portfolio op...")
-                try:
-                    run_script("getaccountinfo.py")
-                except subprocess.CalledProcessError:
-                    print("❌ Ophalen van portfolio mislukt")
-                    continue
-            try:
-                run_script("strategy_dashboard.py", "positions.json")
-            except subprocess.CalledProcessError:
-                print("❌ Dashboard kon niet worden gestart")
->>>>>>> 16d80b46
         elif keuze == "2":
             run_trade_management()
         elif keuze == "3":
@@ -92,5 +84,6 @@
         else:
             print("❌ Ongeldige keuze.")
 
+
 if __name__ == "__main__":
     main()