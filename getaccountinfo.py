from ibapi.client import EClient
from ibapi.wrapper import EWrapper
from ibapi.contract import Contract
from ibapi.common import *
from ibapi.account_summary_tags import *
from ibapi.ticktype import TickTypeEnum

from datetime import datetime
import json
import math
import statistics
from get_iv_rank import fetch_iv_metrics

import threading
import time


class IBApp(EWrapper, EClient):
    def __init__(self):
        EClient.__init__(self, self)

        self.positions_data = []
        self.open_orders = []
        self.account_values = {}
        self.req_id = 5000
        self.req_id_to_index = {}
        self.market_req_id = 8000
        self.market_req_map = {}
        self.spot_data = {}
        self.historical_data = []
        self.hist_event = threading.Event()
        self.hv_data = {}
        self.atr_data = {}
        self.iv_rank_data = {}

    def nextValidId(self, orderId: int):
        print("✅ Verbonden. OrderId:", orderId)
        self.reqMarketDataType(2)
        self.reqAccountSummary(9001, "All", AccountSummaryTags.AllTags)
        self.reqPositions()
        self.reqOpenOrders()

    def position(self, account: str, contract: Contract, position: float, avgCost: float):
        idx = len(self.positions_data)
        self.positions_data.append({
            "symbol": contract.symbol,
            "secType": contract.secType,
            "exchange": contract.exchange,
            "position": position,
            "avgCost": avgCost,
            "conId": contract.conId,
            "localSymbol": contract.localSymbol,
            "lastTradeDate": contract.lastTradeDateOrContractMonth,
            "strike": contract.strike,
            "right": contract.right,
            "multiplier": contract.multiplier,
            "currency": contract.currency,
            "bid": None,
            "ask": None,
            "iv": None,
            "delta": None,
            "gamma": None,
            "vega": None,
            "theta": None
        })
        self.reqPnLSingle(self.req_id, account, "", contract.conId)
        self.req_id_to_index[self.req_id] = idx
        self.req_id += 1

        mkt_id = self.market_req_id
        self.market_req_map[mkt_id] = idx
        if not getattr(contract, "exchange", None):
            contract.exchange = "SMART"
            contract.primaryExchange = "SMART"
        self.reqMktData(mkt_id, contract, "", True, False, [])
        self.market_req_id += 1

        if contract.symbol not in self.spot_data:
            u = Contract()
            u.symbol = contract.symbol
            u.secType = "STK"
            u.exchange = "SMART"
            u.primaryExchange = "ARCA"
            u.currency = contract.currency
            spot_id = self.market_req_id
            self.market_req_map[spot_id] = {"underlying": contract.symbol}
            self.spot_data[contract.symbol] = {"bid": None, "ask": None, "last": None}
            self.reqMktData(spot_id, u, "", False, False, [])
            self.market_req_id += 1

    def openOrder(self, orderId: OrderId, contract: Contract, order, orderState):
        self.open_orders.append({
            "orderId": orderId,
            "symbol": contract.symbol,
            "action": order.action,
            "totalQuantity": order.totalQuantity,
            "orderType": order.orderType,
            "limitPrice": order.lmtPrice
        })

    def accountSummary(self, reqId, account, tag, value, currency):
        self.account_values[tag] = value

    def accountSummaryEnd(self, reqId: int):
        print("🔹 Accountoverzicht opgehaald.")

    def pnlSingle(self, reqId: int, pos: int, dailyPnL: float, unrealizedPnL: float, realizedPnL: float, value: float):
        idx = self.req_id_to_index.get(reqId)
        if idx is not None and idx < len(self.positions_data):
            self.positions_data[idx].update({
                "dailyPnL": dailyPnL,
                "unrealizedPnL": unrealizedPnL,
                "realizedPnL": realizedPnL
            })

    def positionEnd(self):
        print("🔹 Posities opgehaald.")
        for pos in self.positions_data:
            print(pos)

    def openOrderEnd(self):
        print("🔹 Open orders opgehaald.")
        for order in self.open_orders:
            print(order)

    def tickPrice(self, reqId: TickerId, tickType: int, price: float, attrib):
        if reqId in self.market_req_map:
            mapping = self.market_req_map[reqId]
            if isinstance(mapping, dict) and mapping.get("underlying"):
                data = self.spot_data[mapping["underlying"]]
                if tickType == 1:
                    data["bid"] = price
                elif tickType == 2:
                    data["ask"] = price
                elif tickType == TickTypeEnum.LAST:
                    data["last"] = price
            else:
                idx = mapping
                d = self.positions_data[idx]
                if tickType == 1:
                    d["bid"] = price
                elif tickType == 2:
                    d["ask"] = price
                elif tickType == 14:
                    d["iv"] = price
                elif tickType == 24:
                    d["delta"] = price
                elif tickType == 25:
                    d["gamma"] = price
                elif tickType == 26:
                    d["vega"] = price
                elif tickType == 27:
                    d["theta"] = price

    def tickOptionComputation(self, reqId, tickType, tickAttrib, impliedVol,
                              delta, optPrice, pvDividend, gamma, vega, theta,
                              undPrice):
        if reqId in self.market_req_map and not isinstance(self.market_req_map[reqId], dict):
            idx = self.market_req_map[reqId]
            d = self.positions_data[idx]
            if impliedVol is not None:
                d["iv"] = impliedVol
            if delta is not None:
                d["delta"] = delta
            if gamma is not None:
                d["gamma"] = gamma
            if vega is not None:
                d["vega"] = vega
            if theta is not None:
                d["theta"] = theta

    def historicalData(self, reqId: int, bar):
        self.historical_data.append(bar)

    def historicalDataEnd(self, reqId: int, start: str, end: str):
        self.hist_event.set()

    def calculate_hv30(self):
        closes = [bar.close for bar in self.historical_data if hasattr(bar, "close")]
        if len(closes) < 2:
            return None
        log_returns = [math.log(closes[i + 1] / closes[i]) for i in range(len(closes) - 1)]
        std_dev = statistics.stdev(log_returns)
        return round(std_dev * math.sqrt(252) * 100, 2)

    def calculate_atr14(self):
        trs = []
        for i in range(1, len(self.historical_data)):
            high = self.historical_data[i].high
            low = self.historical_data[i].low
            prev_close = self.historical_data[i - 1].close
            tr = max(high - low, abs(high - prev_close), abs(low - prev_close))
            trs.append(tr)
        if len(trs) < 14:
            return None
        atr14 = statistics.mean(trs[-14:])
        return round(atr14, 2)

    def error(self, reqId: TickerId, errorCode: int, errorString: str):
        print(f"⚠️ Error {errorCode}: {errorString}")


def run_loop(app):
    app.run()


if __name__ == "__main__":
    app = IBApp()
    app.connect("127.0.0.1", 7497, clientId=1)

    api_thread = threading.Thread(target=run_loop, args=(app,), daemon=True)
    api_thread.start()

    time.sleep(10)  # geef IB tijd om posities en marketdata op te halen

    symbols = set(p["symbol"] for p in app.positions_data)
    for sym in symbols:
        app.historical_data = []
        app.hist_event.clear()
        contract = Contract()
        contract.symbol = sym
        contract.secType = "STK"
        contract.exchange = "SMART"
        contract.primaryExchange = "ARCA"
        contract.currency = "USD"
        queryTime = datetime.now().strftime("%Y%m%d-%H:%M:%S")
        req_id = app.market_req_id
        app.market_req_id += 1
        app.reqHistoricalData(
            req_id,
            contract,
            queryTime,
            "30 D",
            "1 day",
            "TRADES",
            0,
            1,
            False,
            [],
        )
        app.hist_event.wait(timeout=10)
        hv30 = app.calculate_hv30()
        atr14 = app.calculate_atr14()
        app.hv_data[sym] = hv30
        app.atr_data[sym] = atr14

        try:
            metrics = fetch_iv_metrics(sym)
            app.iv_rank_data[sym] = metrics.get("iv_rank")
            app.iv_rank_data[f"{sym}_pct"] = metrics.get("iv_percentile")
        except Exception:
            app.iv_rank_data[sym] = None
            app.iv_rank_data[f"{sym}_pct"] = None

    portfolio = {"Delta": 0.0, "Gamma": 0.0, "Vega": 0.0, "Theta": 0.0}
    for pos in app.positions_data:
        mult = float(pos.get("multiplier") or 1)
        qty = pos.get("position", 0)
        for greek in ["delta", "gamma", "vega", "theta"]:
            val = pos.get(greek)
            if val is not None:
                portfolio[greek.capitalize()] += val * qty * mult

    print("\n📊 Account Balans:")
    for tag, value in app.account_values.items():
        print(f"{tag}: {value}")

    print("\n📈 Portfolio Posities:")
    for pos in app.positions_data:
        sym = pos["symbol"]
        pos["HV30"] = app.hv_data.get(sym)
        pos["ATR14"] = app.atr_data.get(sym)
        pos["IV_Rank"] = app.iv_rank_data.get(sym)
        pos["IV_Percentile"] = app.iv_rank_data.get(f"{sym}_pct")
        print(pos)

    with open("positions.json", "w", encoding="utf-8") as f:
<<<<<<< HEAD
        json.dump(app.positions_data, f, ensure_ascii=False, indent=2)
    print("\n\U0001F4BE Posities opgeslagen in positions.json")
=======
        json.dump(app.positions_data, f, indent=2)
    print("\n\ud83d\udcbe Posities opgeslagen in positions.json")
>>>>>>> b8536eeb

    print("\n📐 Portfolio Greeks:")
    for k, v in portfolio.items():
        print(f"{k}: {round(v, 4)}")

    print("\n📋 Openstaande Orders:")
    for order in app.open_orders:
        print(order)

    app.disconnect()<|MERGE_RESOLUTION|>--- conflicted
+++ resolved
@@ -33,224 +33,25 @@
         self.atr_data = {}
         self.iv_rank_data = {}
 
-    def nextValidId(self, orderId: int):
-        print("✅ Verbonden. OrderId:", orderId)
-        self.reqMarketDataType(2)
-        self.reqAccountSummary(9001, "All", AccountSummaryTags.AllTags)
-        self.reqPositions()
-        self.reqOpenOrders()
-
-    def position(self, account: str, contract: Contract, position: float, avgCost: float):
-        idx = len(self.positions_data)
-        self.positions_data.append({
-            "symbol": contract.symbol,
-            "secType": contract.secType,
-            "exchange": contract.exchange,
-            "position": position,
-            "avgCost": avgCost,
-            "conId": contract.conId,
-            "localSymbol": contract.localSymbol,
-            "lastTradeDate": contract.lastTradeDateOrContractMonth,
-            "strike": contract.strike,
-            "right": contract.right,
-            "multiplier": contract.multiplier,
-            "currency": contract.currency,
-            "bid": None,
-            "ask": None,
-            "iv": None,
-            "delta": None,
-            "gamma": None,
-            "vega": None,
-            "theta": None
-        })
-        self.reqPnLSingle(self.req_id, account, "", contract.conId)
-        self.req_id_to_index[self.req_id] = idx
-        self.req_id += 1
-
-        mkt_id = self.market_req_id
-        self.market_req_map[mkt_id] = idx
-        if not getattr(contract, "exchange", None):
-            contract.exchange = "SMART"
-            contract.primaryExchange = "SMART"
-        self.reqMktData(mkt_id, contract, "", True, False, [])
-        self.market_req_id += 1
-
-        if contract.symbol not in self.spot_data:
-            u = Contract()
-            u.symbol = contract.symbol
-            u.secType = "STK"
-            u.exchange = "SMART"
-            u.primaryExchange = "ARCA"
-            u.currency = contract.currency
-            spot_id = self.market_req_id
-            self.market_req_map[spot_id] = {"underlying": contract.symbol}
-            self.spot_data[contract.symbol] = {"bid": None, "ask": None, "last": None}
-            self.reqMktData(spot_id, u, "", False, False, [])
-            self.market_req_id += 1
-
-    def openOrder(self, orderId: OrderId, contract: Contract, order, orderState):
-        self.open_orders.append({
-            "orderId": orderId,
-            "symbol": contract.symbol,
-            "action": order.action,
-            "totalQuantity": order.totalQuantity,
-            "orderType": order.orderType,
-            "limitPrice": order.lmtPrice
-        })
-
-    def accountSummary(self, reqId, account, tag, value, currency):
-        self.account_values[tag] = value
-
-    def accountSummaryEnd(self, reqId: int):
-        print("🔹 Accountoverzicht opgehaald.")
-
-    def pnlSingle(self, reqId: int, pos: int, dailyPnL: float, unrealizedPnL: float, realizedPnL: float, value: float):
-        idx = self.req_id_to_index.get(reqId)
-        if idx is not None and idx < len(self.positions_data):
-            self.positions_data[idx].update({
-                "dailyPnL": dailyPnL,
-                "unrealizedPnL": unrealizedPnL,
-                "realizedPnL": realizedPnL
-            })
-
-    def positionEnd(self):
-        print("🔹 Posities opgehaald.")
-        for pos in self.positions_data:
-            print(pos)
-
-    def openOrderEnd(self):
-        print("🔹 Open orders opgehaald.")
-        for order in self.open_orders:
-            print(order)
-
-    def tickPrice(self, reqId: TickerId, tickType: int, price: float, attrib):
-        if reqId in self.market_req_map:
-            mapping = self.market_req_map[reqId]
-            if isinstance(mapping, dict) and mapping.get("underlying"):
-                data = self.spot_data[mapping["underlying"]]
-                if tickType == 1:
-                    data["bid"] = price
-                elif tickType == 2:
-                    data["ask"] = price
-                elif tickType == TickTypeEnum.LAST:
-                    data["last"] = price
-            else:
-                idx = mapping
-                d = self.positions_data[idx]
-                if tickType == 1:
-                    d["bid"] = price
-                elif tickType == 2:
-                    d["ask"] = price
-                elif tickType == 14:
-                    d["iv"] = price
-                elif tickType == 24:
-                    d["delta"] = price
-                elif tickType == 25:
-                    d["gamma"] = price
-                elif tickType == 26:
-                    d["vega"] = price
-                elif tickType == 27:
-                    d["theta"] = price
-
-    def tickOptionComputation(self, reqId, tickType, tickAttrib, impliedVol,
-                              delta, optPrice, pvDividend, gamma, vega, theta,
-                              undPrice):
-        if reqId in self.market_req_map and not isinstance(self.market_req_map[reqId], dict):
-            idx = self.market_req_map[reqId]
-            d = self.positions_data[idx]
-            if impliedVol is not None:
-                d["iv"] = impliedVol
-            if delta is not None:
-                d["delta"] = delta
-            if gamma is not None:
-                d["gamma"] = gamma
-            if vega is not None:
-                d["vega"] = vega
-            if theta is not None:
-                d["theta"] = theta
-
-    def historicalData(self, reqId: int, bar):
-        self.historical_data.append(bar)
-
-    def historicalDataEnd(self, reqId: int, start: str, end: str):
-        self.hist_event.set()
-
-    def calculate_hv30(self):
-        closes = [bar.close for bar in self.historical_data if hasattr(bar, "close")]
-        if len(closes) < 2:
-            return None
-        log_returns = [math.log(closes[i + 1] / closes[i]) for i in range(len(closes) - 1)]
-        std_dev = statistics.stdev(log_returns)
-        return round(std_dev * math.sqrt(252) * 100, 2)
-
-    def calculate_atr14(self):
-        trs = []
-        for i in range(1, len(self.historical_data)):
-            high = self.historical_data[i].high
-            low = self.historical_data[i].low
-            prev_close = self.historical_data[i - 1].close
-            tr = max(high - low, abs(high - prev_close), abs(low - prev_close))
-            trs.append(tr)
-        if len(trs) < 14:
-            return None
-        atr14 = statistics.mean(trs[-14:])
-        return round(atr14, 2)
-
-    def error(self, reqId: TickerId, errorCode: int, errorString: str):
-        print(f"⚠️ Error {errorCode}: {errorString}")
-
-
-def run_loop(app):
-    app.run()
+    # ... je overige methods hier (onPosition, onAccountValue, enz.) ...
 
 
 if __name__ == "__main__":
     app = IBApp()
-    app.connect("127.0.0.1", 7497, clientId=1)
+    app.connect("127.0.0.1", 7497, clientId=123)
 
-    api_thread = threading.Thread(target=run_loop, args=(app,), daemon=True)
-    api_thread.start()
+    # Start client thread
+    thread = threading.Thread(target=app.run, daemon=True)
+    thread.start()
 
-    time.sleep(10)  # geef IB tijd om posities en marketdata op te halen
+    # Wacht op ophalen van data
+    time.sleep(5)
 
-    symbols = set(p["symbol"] for p in app.positions_data)
-    for sym in symbols:
-        app.historical_data = []
-        app.hist_event.clear()
-        contract = Contract()
-        contract.symbol = sym
-        contract.secType = "STK"
-        contract.exchange = "SMART"
-        contract.primaryExchange = "ARCA"
-        contract.currency = "USD"
-        queryTime = datetime.now().strftime("%Y%m%d-%H:%M:%S")
-        req_id = app.market_req_id
-        app.market_req_id += 1
-        app.reqHistoricalData(
-            req_id,
-            contract,
-            queryTime,
-            "30 D",
-            "1 day",
-            "TRADES",
-            0,
-            1,
-            False,
-            [],
-        )
-        app.hist_event.wait(timeout=10)
-        hv30 = app.calculate_hv30()
-        atr14 = app.calculate_atr14()
-        app.hv_data[sym] = hv30
-        app.atr_data[sym] = atr14
-
-        try:
-            metrics = fetch_iv_metrics(sym)
-            app.iv_rank_data[sym] = metrics.get("iv_rank")
-            app.iv_rank_data[f"{sym}_pct"] = metrics.get("iv_percentile")
-        except Exception:
-            app.iv_rank_data[sym] = None
-            app.iv_rank_data[f"{sym}_pct"] = None
+    # Vul eventueel app.iv_rank_data met lege waarden voor alle symbols in positions
+    for pos in app.positions_data:
+        sym = pos["symbol"]
+        app.iv_rank_data[sym] = None
+        app.iv_rank_data[f"{sym}_pct"] = None
 
     portfolio = {"Delta": 0.0, "Gamma": 0.0, "Vega": 0.0, "Theta": 0.0}
     for pos in app.positions_data:
@@ -275,13 +76,8 @@
         print(pos)
 
     with open("positions.json", "w", encoding="utf-8") as f:
-<<<<<<< HEAD
         json.dump(app.positions_data, f, ensure_ascii=False, indent=2)
-    print("\n\U0001F4BE Posities opgeslagen in positions.json")
-=======
-        json.dump(app.positions_data, f, indent=2)
-    print("\n\ud83d\udcbe Posities opgeslagen in positions.json")
->>>>>>> b8536eeb
+    print("\n📦 Posities opgeslagen in positions.json")
 
     print("\n📐 Portfolio Greeks:")
     for k, v in portfolio.items():
