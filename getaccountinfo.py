--- conflicted
+++ resolved
@@ -275,13 +275,9 @@
         print(pos)
 
     with open("positions.json", "w", encoding="utf-8") as f:
-<<<<<<< HEAD
         json.dump(app.positions_data, f, ensure_ascii=False, indent=2)
-    print("\n\U0001F4BE Posities opgeslagen in positions.json")
-=======
-        json.dump(app.positions_data, f, indent=2)
-    print("\n\ud83d\udcbe Posities opgeslagen in positions.json")
->>>>>>> 16d80b46
+    print("\n📦 Posities opgeslagen in positions.json")
+
 
     print("\n📐 Portfolio Greeks:")
     for k, v in portfolio.items():
