--- conflicted
+++ resolved
@@ -18,34 +18,28 @@
     def nextValidId(self, orderId: int) -> None:  # noqa: N802 - IB API callback
         self.next_valid_id = orderId
 
-<<<<<<< HEAD
     # Match the signature expected by :class:`ibapi.wrapper.EWrapper` so
     # callbacks from the decoder don't fail if additional arguments are passed.
-    def error(
-        self,
-        reqId: int,
-        errorTime: int,
-        errorCode: int,
-        errorString: str,
-        advancedOrderRejectJson: str = "",
-    ) -> None:  # noqa: D401 - simple logging
-        """Print an error message from the IB API."""
 
+def error(
+    self,
+    reqId: int,
+    errorCode: int = None,
+    errorString: str = None,
+    errorTime: int = None,
+    advancedOrderRejectJson: str = None,
+    ) -> None:
+    
+"""Robuuste error handler voor verschillende API versies."""
+
+    # Fallback als errorTime / advancedOrderRejectJson niet wordt meegegeven
+    if errorCode is not None and errorString is not None:
         print(f"IB error {errorCode}: {errorString}")
-=======
-    def error(self, reqId, *args):
-        """Handle API error callbacks for both old and new signatures."""
-        if len(args) == 2:
-            errorCode, errorString = args
-            print(f"IB error {errorCode}: {errorString}")
-        elif len(args) >= 3:
-            errorTime, errorCode, errorString, *rest = args
-            print(f"IB error {errorCode}: {errorString}")
-            if rest and rest[0]:
-                print(f"Advanced order reject: {rest[0]}")
-        else:
-            print(f"IB error: unexpected arguments {args}")
->>>>>>> 5b70dae1
+    else:
+        print(f"IB error: unexpected args reqId={reqId}, errorCode={errorCode}, errorString={errorString}")
+
+    if advancedOrderRejectJson:
+        print(f"Advanced order reject: {advancedOrderRejectJson}")
 
 
 def connect_ib(client_id=1, host="127.0.0.1", port=7497, timeout=5) -> IBClient:
