from ibapi.client import EClient
from ibapi.wrapper import EWrapper
from ibapi.contract import Contract
from ibapi.common import *
from ibapi.account_summary_tags import *
from ibapi.ticktype import TickTypeEnum

from datetime import datetime
import json
from tomic.api.market_utils import calculate_hv30, calculate_atr14, count_incomplete
from tomic.analysis.get_iv_rank import fetch_iv_metrics

from tomic.logging import logger

# Alias to avoid NameError if standard logging is accidentally used
logging = logger

import threading
import time

from tomic.config import get as cfg_get
from tomic.logging import setup_logging
from tomic.helpers.account import _fmt_money, print_account_overview


class IBApp(EWrapper, EClient):
    def __init__(self):
        EClient.__init__(self, self)

        self.positions_data = []
        self.open_orders = []
        self.account_values = {}
        self.base_currency = None
        self.req_id = 5000
        self.req_id_to_index = {}
        self.market_req_id = 8000
        self.market_req_map = {}
        self.spot_data = {}
        self.historical_data = []
        self.hist_event = threading.Event()
        self.hv_data = {}
        self.atr_data = {}
        self.iv_rank_data = {}
        self.account_event = threading.Event()
        self.position_event = threading.Event()

    def nextValidId(self, orderId: int):
        logger.info("✅ Verbonden. OrderId: %s", orderId)
        self.reqMarketDataType(2)
        self.account_event.clear()
        self.position_event.clear()
        self.reqAccountSummary(9001, "All", AccountSummaryTags.AllTags)
        self.reqPositions()
        self.reqOpenOrders()

    def position(
        self, account: str, contract: Contract, position: float, avgCost: float
    ):
        idx = len(self.positions_data)
        self.positions_data.append(
            {
                "symbol": contract.symbol,
                "secType": contract.secType,
                "exchange": contract.exchange,
                "position": position,
                "avgCost": avgCost,
                "conId": contract.conId,
                "localSymbol": contract.localSymbol,
                "lastTradeDate": contract.lastTradeDateOrContractMonth,
                "strike": contract.strike,
                "right": contract.right,
                "multiplier": contract.multiplier,
                "currency": contract.currency,
                "bid": None,
                "ask": None,
                "iv": None,
                "delta": None,
                "gamma": None,
                "vega": None,
                "theta": None,
            }
        )
        self.reqPnLSingle(self.req_id, account, "", contract.conId)
        self.req_id_to_index[self.req_id] = idx
        self.req_id += 1

        mkt_id = self.market_req_id
        self.market_req_map[mkt_id] = idx
        if not getattr(contract, "exchange", None):
            contract.exchange = "SMART"
            contract.primaryExchange = "SMART"
        self.reqMktData(mkt_id, contract, "", True, False, [])
        self.market_req_id += 1

        if contract.symbol not in self.spot_data:
            u = Contract()
            u.symbol = contract.symbol
            u.secType = "STK"
            u.exchange = "SMART"
            u.primaryExchange = "ARCA"
            u.currency = contract.currency
            spot_id = self.market_req_id
            self.market_req_map[spot_id] = {"underlying": contract.symbol}
            self.spot_data[contract.symbol] = {"bid": None, "ask": None, "last": None}
            self.reqMktData(spot_id, u, "", False, False, [])
            self.market_req_id += 1

    def openOrder(self, orderId: OrderId, contract: Contract, order, orderState):
        self.open_orders.append(
            {
                "orderId": orderId,
                "symbol": contract.symbol,
                "action": order.action,
                "totalQuantity": order.totalQuantity,
                "orderType": order.orderType,
                "limitPrice": order.lmtPrice,
            }
        )

    def accountSummary(self, reqId, account, tag, value, currency):
        """Store account summary values, keeping track of the currency."""
        # Save per currency
        self.account_values[(tag, currency)] = value
        # Track the account's base currency so we know which values to
        # expose under the plain tags.
        if tag == "AccountCurrency":
            self.base_currency = value

        # If the value is reported in the base currency, or if we have not yet
        # stored a value for this tag, also store it under the bare tag so the
        # rest of the code can access numbers that match what TWS displays.
        if (
            currency == "BASE"
            or (self.base_currency and currency == self.base_currency)
            or tag not in self.account_values
        ):
            self.account_values[tag] = value

    def accountSummaryEnd(self, reqId: int):
        logger.info("🔹 Accountoverzicht opgehaald.")
        self.account_event.set()

    def pnlSingle(
        self,
        reqId: int,
        pos: int,
        dailyPnL: float,
        unrealizedPnL: float,
        realizedPnL: float,
        value: float,
    ):
        idx = self.req_id_to_index.get(reqId)
        if idx is not None and idx < len(self.positions_data):
            self.positions_data[idx].update(
                {
                    "dailyPnL": dailyPnL,
                    "unrealizedPnL": unrealizedPnL,
                    "realizedPnL": realizedPnL,
                }
            )

    def positionEnd(self):
        logger.info("🔹 Posities opgehaald.")
        self.position_event.set()

    def openOrderEnd(self):
        logger.info("🔹 Open orders opgehaald.")

    def tickPrice(self, reqId: TickerId, tickType: int, price: float, attrib):
        if reqId in self.market_req_map:
            mapping = self.market_req_map[reqId]
            if isinstance(mapping, dict) and mapping.get("underlying"):
                data = self.spot_data[mapping["underlying"]]
                if tickType == 1:
                    data["bid"] = price
                elif tickType == 2:
                    data["ask"] = price
                elif tickType == TickTypeEnum.LAST:
                    data["last"] = price
            else:
                idx = mapping
                d = self.positions_data[idx]
                if tickType == 1:
                    d["bid"] = price
                elif tickType == 2:
                    d["ask"] = price
                elif tickType == 14:
                    d["iv"] = price
                elif tickType == 24:
                    d["delta"] = price
                elif tickType == 25:
                    d["gamma"] = price
                elif tickType == 26:
                    d["vega"] = price
                elif tickType == 27:
                    d["theta"] = price

    def tickOptionComputation(
        self,
        reqId,
        tickType,
        tickAttrib,
        impliedVol,
        delta,
        optPrice,
        pvDividend,
        gamma,
        vega,
        theta,
        undPrice,
    ):
        if reqId in self.market_req_map and not isinstance(
            self.market_req_map[reqId], dict
        ):
            idx = self.market_req_map[reqId]
            d = self.positions_data[idx]
            if impliedVol is not None:
                d["iv"] = impliedVol
            if delta is not None:
                d["delta"] = delta
            if gamma is not None:
                d["gamma"] = gamma
            if vega is not None:
                d["vega"] = vega
            if theta is not None:
                d["theta"] = theta
            if undPrice is not None:
                d["underlyingPrice"] = undPrice

    def historicalData(self, reqId: int, bar):
        self.historical_data.append(bar)

    def historicalDataEnd(self, reqId: int, start: str, end: str):
        self.hist_event.set()

    def calculate_hv30(self):
        return calculate_hv30(self.historical_data)

    def calculate_atr14(self):
        return calculate_atr14(self.historical_data)

    def count_incomplete(self):
        """Return how many positions are missing market or Greek data."""

        return count_incomplete(self.positions_data)

    def error(self, reqId: TickerId, errorCode: int, errorString: str):
        logger.error("⚠️ Error %s: %s", errorCode, errorString)


def run_loop(app):
    app.run()


def main() -> None:
    """CLI entry point executing the original script logic."""
    setup_logging()
    logger.info("🚀 Ophalen van accountinformatie")
    app = IBApp()
    host = cfg_get("IB_HOST", "127.0.0.1")
    port = int(cfg_get("IB_PORT", 7497))
    app.connect(host, port, clientId=1)

    api_thread = threading.Thread(target=run_loop, args=(app,), daemon=True)
    api_thread.start()

    app.account_event.wait(timeout=10)
    app.position_event.wait(timeout=10)

    symbols = set(p["symbol"] for p in app.positions_data)
    for sym in symbols:
        app.historical_data = []
        app.hist_event.clear()
        contract = Contract()
        contract.symbol = sym
        contract.secType = "STK"
        contract.exchange = "SMART"
        contract.primaryExchange = "ARCA"
        contract.currency = "USD"
        queryTime = datetime.now().strftime("%Y%m%d-%H:%M:%S")
        req_id = app.market_req_id
        app.market_req_id += 1
        app.reqHistoricalData(
            req_id,
            contract,
            queryTime,
            "30 D",
            "1 day",
            "TRADES",
            0,
            1,
            False,
            [],
        )
        app.hist_event.wait(timeout=10)
        hv30 = app.calculate_hv30()
        atr14 = app.calculate_atr14()
        app.hv_data[sym] = hv30
        app.atr_data[sym] = atr14

        try:
            metrics = fetch_iv_metrics(sym)
            app.iv_rank_data[sym] = metrics.get("iv_rank")
            app.iv_rank_data[f"{sym}_pct"] = metrics.get("iv_percentile")
        except Exception:
            app.iv_rank_data[sym] = None
            app.iv_rank_data[f"{sym}_pct"] = None

    time.sleep(10)
    waited = 10
    while app.count_incomplete() > 0 and waited < 60:
        time.sleep(5)
        waited += 5
    if app.count_incomplete() > 0:
        logger.warning("⚠️ Some legs remain incomplete.")

    portfolio = {"Delta": 0.0, "Gamma": 0.0, "Vega": 0.0, "Theta": 0.0}
    for pos in app.positions_data:
        mult = float(pos.get("multiplier") or 1)
        qty = pos.get("position", 0)
        for greek in ["delta", "gamma", "vega", "theta"]:
            val = pos.get(greek)
            if val is not None:
                if greek == "delta":
                    portfolio["Delta"] += val * qty
                else:
                    portfolio[greek.capitalize()] += val * qty * mult

    for pos in app.positions_data:
        sym = pos["symbol"]
        pos["HV30"] = app.hv_data.get(sym)
        pos["ATR14"] = app.atr_data.get(sym)
        pos["IV_Rank"] = app.iv_rank_data.get(sym)
        pos["IV_Percentile"] = app.iv_rank_data.get(f"{sym}_pct")

    with open(cfg_get("POSITIONS_FILE", "positions.json"), "w", encoding="utf-8") as f:
        json.dump(app.positions_data, f, indent=2)

<<<<<<< HEAD
    logging.info(
        "💾 Posities opgeslagen in %s", cfg_get("POSITIONS_FILE", "positions.json")
=======
    logger.info(
        "💾 Posities opgeslagen in %s",
        cfg_get("POSITIONS_FILE", "positions.json"),
>>>>>>> 0c73e9c6
    )

    base_currency_vals = {
        k: v for k, v in app.account_values.items() if isinstance(k, str)
    }
    with open(
        cfg_get("ACCOUNT_INFO_FILE", "account_info.json"), "w", encoding="utf-8"
    ) as f:
        json.dump(base_currency_vals, f, indent=2)

    logger.info(
        "💾 Accountinfo opgeslagen in %s",
        cfg_get("ACCOUNT_INFO_FILE", "account_info.json"),
    )

    logger.info("\n📐 Portfolio Greeks:")
    for k, v in portfolio.items():
        logger.info("%s: %.4f", k, round(v, 4))

    app.disconnect()
    logger.success("✅ Accountinformatie verwerkt")


if __name__ == "__main__":
    main()<|MERGE_RESOLUTION|>--- conflicted
+++ resolved
@@ -336,14 +336,8 @@
     with open(cfg_get("POSITIONS_FILE", "positions.json"), "w", encoding="utf-8") as f:
         json.dump(app.positions_data, f, indent=2)
 
-<<<<<<< HEAD
     logging.info(
         "💾 Posities opgeslagen in %s", cfg_get("POSITIONS_FILE", "positions.json")
-=======
-    logger.info(
-        "💾 Posities opgeslagen in %s",
-        cfg_get("POSITIONS_FILE", "positions.json"),
->>>>>>> 0c73e9c6
     )
 
     base_currency_vals = {
