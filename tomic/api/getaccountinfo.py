--- conflicted
+++ resolved
@@ -343,12 +343,8 @@
 
     with open(cfg_get("POSITIONS_FILE", "positions.json"), "w", encoding="utf-8") as f:
         json.dump(app.positions_data, f, indent=2)
-<<<<<<< HEAD
-    logger.info(
-=======
-
+    
     logging.info(
->>>>>>> d6020ffb
         "💾 Posities opgeslagen in %s", cfg_get("POSITIONS_FILE", "positions.json")
     )
 
@@ -359,11 +355,8 @@
         cfg_get("ACCOUNT_INFO_FILE", "account_info.json"), "w", encoding="utf-8"
     ) as f:
         json.dump(base_currency_vals, f, indent=2)
-<<<<<<< HEAD
-    logger.info(
-=======
+
     logging.info(
->>>>>>> d6020ffb
         "💾 Accountinfo opgeslagen in %s",
         cfg_get("ACCOUNT_INFO_FILE", "account_info.json"),
     )
