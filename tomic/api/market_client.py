--- conflicted
+++ resolved
@@ -118,11 +118,12 @@
         self._strike_lookup: dict[float, float] = {}
         self.weeklies: list[str] = []
         self.monthlies: list[str] = []
-<<<<<<< HEAD
+          
+        # Voor foutopsporing van contracten
         self._pending_details: dict[int, OptionContract] = {}
-=======
-        self.option_params_complete = threading.Event()
->>>>>>> 4e915164
+
+        # Voor synchronisatie van option param callback
+        self.option_params_complete = threading.Event()                  
 
     # IB callbacks ------------------------------------------------
     def contractDetails(self, reqId: int, details):  # noqa: N802
