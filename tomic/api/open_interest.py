--- conflicted
+++ resolved
@@ -22,22 +22,12 @@
 class _OpenInterestApp(MarketClient):
     """Minimal IB app to fetch open interest."""
 
-<<<<<<< HEAD
     def __init__(self, symbol: str, expiry: str, strike: float, right: str) -> None:
         super().__init__(symbol)
         self.symbol = symbol
         self.expiry = expiry
         self.strike = strike
         self.right = right
-=======
-    def __init__(self, contract: OptionContract) -> None:
-        super().__init__()
-        self.contract = contract
-        self.symbol = contract.symbol
-        self.expiry = contract.expiry
-        self.strike = contract.strike
-        self.right = contract.right
->>>>>>> 25319228
         self.open_interest: Optional[int] = None
         self.open_interest_event = threading.Event()
         self.open_interest_source: Optional[str] = None
