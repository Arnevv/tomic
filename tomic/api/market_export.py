"""Shared market data export helpers."""

from __future__ import annotations

import csv
import os
import time
from datetime import datetime
import math

import pandas as pd

from tomic.logutils import logger, log_result
from tomic.api.market_client import (
    MarketClient,
    OptionChainClient,
    fetch_market_metrics,
    start_app,
    await_market_data,
)
from tomic.models import MarketMetrics
from tomic.config import get as cfg_get


_HEADERS_CHAIN = [
    "Expiry",
    "Type",
    "Strike",
    "Bid",
    "Ask",
    "IV",
    "Delta",
    "Gamma",
    "Vega",
    "Theta",
    "Volume",
    "ParityDeviation",
]

_HEADERS_METRICS = [
    "Symbol",
    "SpotPrice",
    "HV_30",
    "ATR_14",
    "VIX",
    "Skew",
    "Term_M1_M2",
    "Term_M1_M3",
    "IV_Rank",
    "Implied_Volatility",
    "IV_Percentile",
    "Avg_Parity_Deviation",
]


@log_result
def _write_option_chain(
    app: MarketClient, symbol: str, export_dir: str, timestamp: str
) -> float | None:
    logger.info("▶️ START stap 10 - Exporteren van data naar CSV")
    chain_file = os.path.join(export_dir, f"option_chain_{symbol}_{timestamp}.csv")
    records = [
        data
        for req_id, data in app.market_data.items()
        if req_id not in app.invalid_contracts
    ]
    if not records:
        logger.warning(f"Geen optie data ontvangen voor {symbol}")
        return None

    def _mid(bid: float | None, ask: float | None) -> float | None:
        """Return midpoint price when bid/ask are valid and positive."""

        if bid is None or ask is None or bid < 0 or ask < 0:
            return None

        return (bid + ask) / 2

    grouped: dict[tuple[str, float], dict[str, dict]] = {}
    parity_values: list[float] = []
    expiries = getattr(app, "expiries", [])
    target_expiry = expiries[0] if expiries else None
    for rec in records:
        key = (rec.get("expiry"), rec.get("strike"))
        pair = grouped.setdefault(key, {})
        if rec.get("right") == "C":
            pair["call"] = rec
        elif rec.get("right") == "P":
            pair["put"] = rec

    today = datetime.now().date()
    r = cfg_get("INTEREST_RATE", 0.05)
    for (expiry, strike), pair in grouped.items():
        call = pair.get("call")
        put = pair.get("put")
        parity = None
        if (
            call
            and put
            and strike is not None
            and app.spot_price is not None
            and call.get("bid") is not None
            and call.get("ask") is not None
            and put.get("bid") is not None
            and put.get("ask") is not None
        ):
            call_mid = _mid(call.get("bid"), call.get("ask"))
            put_mid = _mid(put.get("bid"), put.get("ask"))
            try:
                if call_mid is None or put_mid is None:
                    raise ValueError("invalid mid")
                exp_date = datetime.strptime(str(expiry), "%Y%m%d").date()
                t = max((exp_date - today).days, 0) / 365
                parity = (call_mid - put_mid) - (
                    app.spot_price - strike * math.exp(-r * t)
                )
                parity = round(parity, 4)
            except Exception:
                parity = None
        if parity is not None and expiry == target_expiry:
            parity_values.append(parity)
        if call is not None:
            call["parity_deviation"] = parity
        if put is not None:
            put["parity_deviation"] = parity

    with open(chain_file, "w", newline="") as file:
        writer = csv.writer(file)
        writer.writerow(_HEADERS_CHAIN)
        for rec in records:
            writer.writerow(
                [
                    rec.get("expiry"),
                    rec.get("right"),
                    rec.get("strike"),
                    rec.get("bid"),
                    rec.get("ask"),
                    round(rec.get("iv"), 3) if rec.get("iv") is not None else None,
                    (
                        round(rec.get("delta"), 3)
                        if rec.get("delta") is not None
                        else None
                    ),
                    (
                        round(rec.get("gamma"), 3)
                        if rec.get("gamma") is not None
                        else None
                    ),
                    (
                        round(rec.get("vega"), 3)
                        if rec.get("vega") is not None
                        else None
                    ),
                    (
                        round(rec.get("theta"), 3)
                        if rec.get("theta") is not None
                        else None
                    ),
                    rec.get("volume"),
                    rec.get("parity_deviation"),
                ]
            )
    logger.info(f"✅ Optieketen opgeslagen in: {chain_file}")
    if parity_values:
        return round(sum(parity_values) / len(parity_values), 4)
    return None


@log_result
def _write_metrics_csv(
    metrics: MarketMetrics,
    symbol: str,
    export_dir: str,
    timestamp: str,
    avg_parity_dev: float | None,
) -> pd.DataFrame:
    logger.info("▶️ START stap 10 - Exporteren van data naar CSV")
    metrics_file = os.path.join(export_dir, f"other_data_{symbol}_{timestamp}.csv")
    values_metrics = [
        symbol,
        metrics.spot_price,
        metrics.hv30,
        metrics.atr14,
        metrics.vix,
        metrics.skew,
        metrics.term_m1_m2,
        metrics.term_m1_m3,
        metrics.iv_rank,
        metrics.implied_volatility,
        metrics.iv_percentile,
        avg_parity_dev,
    ]
    with open(metrics_file, "w", newline="") as file:
        writer = csv.writer(file)
        writer.writerow(_HEADERS_METRICS)
        writer.writerow(values_metrics)
    logger.info(f"✅ CSV opgeslagen als: {metrics_file}")
    return pd.DataFrame([values_metrics], columns=_HEADERS_METRICS)


@log_result
def export_market_metrics(
    symbol: str, output_dir: str | None = None
) -> pd.DataFrame | None:
    """Export only market metrics for ``symbol`` to a CSV file."""
    symbol = symbol.strip().upper()
    if not symbol:
        logger.error("❌ Geen geldig symbool ingevoerd.")
        return None
    app = OptionChainClient(symbol)
    start_app(app)
    try:
        raw_metrics = fetch_market_metrics(symbol, app=app)
    except Exception as exc:  # pragma: no cover - network failures
        logger.error(f"❌ Marktkenmerken ophalen mislukt: {exc}")
        app.disconnect()
        return None
    if raw_metrics is None:
        logger.error(f"❌ Geen expiries gevonden voor {symbol}")
        return None
    metrics = MarketMetrics.from_dict(raw_metrics)
    if output_dir is None:
        today_str = datetime.now().strftime("%Y%m%d")
        export_dir = os.path.join(cfg_get("EXPORT_DIR", "exports"), today_str)
    else:
        export_dir = output_dir
    os.makedirs(export_dir, exist_ok=True)
    timestamp = datetime.now().strftime("%Y%m%d_%H%M%S")
    df_metrics = _write_metrics_csv(metrics, symbol, export_dir, timestamp, None)
    logger.success(f"✅ Marktdata verwerkt voor {symbol}")
    return df_metrics


@log_result
def export_option_chain(symbol: str, output_dir: str | None = None) -> float | None:
    """Export only the option chain for ``symbol`` to a CSV file."""
    logger.info("▶️ START stap 1 - Invoer van symbool")
    symbol = symbol.strip().upper()
    if not symbol or not symbol.replace(".", "").isalnum():
        logger.error("❌ FAIL stap 1: ongeldig symbool.")
        return None
    logger.info(f"✅ {symbol} ontvangen, ga nu aan de slag!")
    logger.info("▶️ START stap 2 - Initialiseren client + verbinden met IB")
    app = OptionChainClient(symbol)
    start_app(app)
    if not await_market_data(app, symbol, timeout=60):
        app.disconnect()
        return None
    if output_dir is None:
        today_str = datetime.now().strftime("%Y%m%d")
        export_dir = os.path.join(cfg_get("EXPORT_DIR", "exports"), today_str)
    else:
        export_dir = output_dir
    os.makedirs(export_dir, exist_ok=True)
    timestamp = datetime.now().strftime("%Y%m%d_%H%M%S")
    avg_parity = _write_option_chain(app, symbol, export_dir, timestamp)
    app.disconnect()
    time.sleep(1)
    logger.success(f"✅ Optieketen verwerkt voor {symbol}")
    return avg_parity


@log_result
def export_market_data(
    symbol: str, output_dir: str | None = None
) -> pd.DataFrame | None:
    """Export option chain and market metrics for ``symbol`` to CSV files."""
    logger.info("▶️ START stap 1 - Invoer van symbool")
    symbol = symbol.strip().upper()
    if not symbol or not symbol.replace(".", "").isalnum():
        logger.error("❌ FAIL stap 1: ongeldig symbool.")
        return None
<<<<<<< HEAD
    app = OptionChainClient(symbol)
    start_app(app)
=======
    logger.info(f"✅ {symbol} ontvangen, ga nu aan de slag!")
    logger.info("▶️ START stap 2 - Initialiseren client + verbinden met IB")
>>>>>>> d38c7db6
    try:
        raw_metrics = fetch_market_metrics(symbol, app=app)
    except Exception as exc:  # pragma: no cover - network failures
        logger.error(f"❌ Marktkenmerken ophalen mislukt: {exc}")
        app.disconnect()
        return None
    if raw_metrics is None:
        logger.error(f"❌ Geen expiries gevonden voor {symbol}")
        app.disconnect()
        return None
    metrics = MarketMetrics.from_dict(raw_metrics)
    if not await_market_data(app, symbol, timeout=60):
        app.disconnect()
        return None
    if output_dir is None:
        today_str = datetime.now().strftime("%Y%m%d")
        export_dir = os.path.join(cfg_get("EXPORT_DIR", "exports"), today_str)
    else:
        export_dir = output_dir
    os.makedirs(export_dir, exist_ok=True)
    timestamp = datetime.now().strftime("%Y%m%d_%H%M%S")
    avg_parity = _write_option_chain(app, symbol, export_dir, timestamp)
    df_metrics = _write_metrics_csv(metrics, symbol, export_dir, timestamp, avg_parity)
    app.disconnect()
    time.sleep(1)
    logger.success(f"✅ Marktdata verwerkt voor {symbol}")
    return df_metrics


__all__ = [
    "export_market_data",
    "export_market_metrics",
    "export_option_chain",
]<|MERGE_RESOLUTION|>--- conflicted
+++ resolved
@@ -267,16 +267,13 @@
     """Export option chain and market metrics for ``symbol`` to CSV files."""
     logger.info("▶️ START stap 1 - Invoer van symbool")
     symbol = symbol.strip().upper()
-    if not symbol or not symbol.replace(".", "").isalnum():
-        logger.error("❌ FAIL stap 1: ongeldig symbool.")
-        return None
-<<<<<<< HEAD
-    app = OptionChainClient(symbol)
-    start_app(app)
-=======
-    logger.info(f"✅ {symbol} ontvangen, ga nu aan de slag!")
-    logger.info("▶️ START stap 2 - Initialiseren client + verbinden met IB")
->>>>>>> d38c7db6
+if not symbol or not symbol.replace(".", "").isalnum():
+    logger.error("❌ FAIL stap 1: ongeldig symbool.")
+    return None
+logger.info(f"✅ {symbol} ontvangen, ga nu aan de slag!")
+logger.info("▶️ START stap 2 - Initialiseren client + verbinden met IB")
+app = OptionChainClient(symbol)
+start_app(app)
     try:
         raw_metrics = fetch_market_metrics(symbol, app=app)
     except Exception as exc:  # pragma: no cover - network failures
