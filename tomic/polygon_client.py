--- conflicted
+++ resolved
@@ -127,28 +127,27 @@
         spot = results[0].get("c") if results else None
         return {"spot_price": spot}
 
-    def fetch_spot_price(self, symbol: str) -> float | None:
-<<<<<<< HEAD
-        """Return the delayed last trade price for ``symbol``."""
+def fetch_spot_price(self, symbol: str) -> float | None:
+    """Return the latest trade price for ``symbol``."""
+    # Probeer eerst de snapshot‑endpoint
+    data = self._request(
+        f"v2/snapshot/locale/us/markets/stocks/tickers/{symbol.upper()}"
+    )
+    ticker = data.get("ticker") or {}
+    price = None
+    last_trade = ticker.get("lastTrade") or ticker.get("last") or {}
+    if last_trade:
+        price = last_trade.get("p") or last_trade.get("price")
+    if price is None:
+        price = ticker.get("day", {}).get("c") or ticker.get("min", {}).get("c")
+
+    # Valt terug op de last‑trade‑endpoint wanneer snapshot niets oplevert
+    if price is None:
         data = self._request(f"v2/last/trade/{symbol.upper()}")
-        # Polygon sometimes uses "results" with key "p" for price or
-        # "last" with key "price" – handle both formats.
         result = data.get("results") or data.get("last") or {}
         price = result.get("p") or result.get("price")
-=======
-        """Return the latest trade price for ``symbol`` using Polygon's snapshot API."""
-        data = self._request(
-            f"v2/snapshot/locale/us/markets/stocks/tickers/{symbol.upper()}"
-        )
-        ticker = data.get("ticker") or {}
-        price = None
-        last_trade = ticker.get("lastTrade") or ticker.get("last") or {}
-        if last_trade:
-            price = last_trade.get("p") or last_trade.get("price")
-        if price is None:
-            price = ticker.get("day", {}).get("c") or ticker.get("min", {}).get("c")
->>>>>>> bf2a7e38
-        try:
-            return float(price) if price is not None else None
-        except Exception:
-            return None+
+    try:
+        return float(price) if price is not None else None
+    except Exception:
+        return None
