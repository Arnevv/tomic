"""Analysis utilities."""

from .greeks import compute_portfolio_greeks
<<<<<<< HEAD
from .volatility_fetcher import download_html, parse_patterns

__all__ = ["compute_portfolio_greeks", "download_html", "parse_patterns"]
=======
from .metrics import compute_term_structure, render_kpi_box

__all__ = ["compute_portfolio_greeks", "compute_term_structure", "render_kpi_box"]
>>>>>>> 0ff156b7
<|MERGE_RESOLUTION|>--- conflicted
+++ resolved
@@ -1,12 +1,13 @@
 """Analysis utilities."""
 
 from .greeks import compute_portfolio_greeks
-<<<<<<< HEAD
 from .volatility_fetcher import download_html, parse_patterns
-
-__all__ = ["compute_portfolio_greeks", "download_html", "parse_patterns"]
-=======
 from .metrics import compute_term_structure, render_kpi_box
 
-__all__ = ["compute_portfolio_greeks", "compute_term_structure", "render_kpi_box"]
->>>>>>> 0ff156b7
+__all__ = [
+    "compute_portfolio_greeks",
+    "compute_term_structure",
+    "render_kpi_box",
+    "download_html",
+    "parse_patterns",
+]