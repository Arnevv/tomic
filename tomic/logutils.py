from __future__ import annotations

import logging
import os
import sys
from contextlib import contextmanager
from contextvars import ContextVar

from tomic.config import get as cfg_get
from functools import wraps
from typing import Any, Callable, Iterator, Optional, TypeVar, TYPE_CHECKING

if TYPE_CHECKING:  # pragma: no cover - type hints only
    from collections.abc import Iterable, Mapping, Sequence
<<<<<<< HEAD
    from tomic.core.pricing.mid_tags import MidTagSnapshot as _MidTagSnapshot
    from tomic.reporting import EvaluationSummary

=======
    from tomic.core.pricing.mid_tags import MidTagSnapshot
    from tomic.reporting import EvaluationSummary
>>>>>>> 95cfddd3
from tomic.strategy.reasons import (
    ReasonDetail,
    ReasonLike,
    normalize_reason as _normalize_reason,
)


def _format_result(result: Any, max_length: int = 200) -> str:
    """Return a string representation of ``result`` truncated if necessary."""
    if isinstance(result, str) and len(result) > max_length:
        return f"{result[:max_length]}... [truncated {len(result)} chars]"
    return str(result)

class _LoggerProxy:
    """Compatibility wrapper that mimics ``logging.Logger`` semantics."""

    def __init__(self, inner):
        self._inner = inner

    def _log(self, method: str, message: str, *args, **kwargs):
        exc_info = kwargs.pop("exc_info", None)
        if args:
            try:
                message = message % args
            except Exception:
                try:
                    message = message.format(*args)
                except Exception:
                    message = " ".join([message, *map(str, args)])
        target = self._inner
        if exc_info:
            if exc_info is True:
                target = target.opt(exception=True)
            else:
                target = target.opt(exception=exc_info)
        return getattr(target, method)(message, **kwargs)

    def debug(self, message: str, *args, **kwargs):
        return self._log("debug", message, *args, **kwargs)

    def info(self, message: str, *args, **kwargs):
        return self._log("info", message, *args, **kwargs)

    def warning(self, message: str, *args, **kwargs):
        return self._log("warning", message, *args, **kwargs)

    def error(self, message: str, *args, **kwargs):
        return self._log("error", message, *args, **kwargs)

    def exception(self, message: str, *args, **kwargs):
        return self._log("exception", message, *args, **kwargs)

    def critical(self, message: str, *args, **kwargs):
        return self._log("critical", message, *args, **kwargs)

    def success(self, message: str, *args, **kwargs):
        return self._log("success", message, *args, **kwargs)

    def __getattr__(self, name: str):
        return getattr(self._inner, name)


try:
    from loguru import logger as _loguru_logger  # type: ignore

    logger = _LoggerProxy(_loguru_logger)
    _LOGURU_AVAILABLE = True
except ImportError:  # pragma: no cover - optional dependency
    import logging as _logging

    logger = _logging.getLogger("tomic")
    _LOGURU_AVAILABLE = False

if not hasattr(logger, "success"):

    def _success(message: str, *args: object, **kwargs: object) -> None:
        """Fallback for loguru's ``success`` method using ``info`` level."""
        logger.info(message, *args, **kwargs)

    setattr(logger, "success", _success)


class InterceptHandler(logging.Handler):
    """Forward standard logging records to loguru."""

    def emit(self, record: logging.LogRecord) -> None:  # type: ignore[override]
        # Skip internal frames from the logging module
        if _LOGURU_AVAILABLE:
            logger.opt(depth=6, exception=record.exc_info).log(
                record.levelno, record.getMessage()
            )
        else:  # pragma: no cover - fallback
            logger.log(record.levelno, record.getMessage())


def setup_logging(
    default_level: int = logging.INFO,
    *,
    stdout: bool = False,
) -> None:
    """Configure loguru logging based on configuration and environment."""

    debug_env = os.getenv("TOMIC_DEBUG", "0")
    level_name = os.getenv("TOMIC_LOG_LEVEL", cfg_get("LOG_LEVEL", "INFO")).upper()

    is_debug = debug_env not in {"0", "", "false", "False"}

    if is_debug and not level_name:
        default_level = logging.DEBUG

    level = getattr(logging, level_name, default_level)

    stream = sys.stdout if stdout else sys.stderr

    if _LOGURU_AVAILABLE:
        logger.remove()
        logger.add(
            stream,
            level=level,
            format="{level} - {time:HH:mm:ss}: {message}",
        )

        logging.basicConfig(handlers=[InterceptHandler()], level=level, force=True)
    else:  # pragma: no cover - fallback
        logging.basicConfig(
            level=level,
            format="%(levelname)s - %(asctime)s: %(message)s",
            datefmt="%H:%M:%S",
            stream=stream,
        )

    ib_level = logging.DEBUG if is_debug else logging.WARNING
    logging.getLogger("ibapi").setLevel(ib_level)
    logging.getLogger("ibapi.client").setLevel(ib_level)

    logger.info(
        f"Logging setup: TOMIC_DEBUG={debug_env}, "
        f"TOMIC_LOG_LEVEL={level_name or logging.getLevelName(level)}"
    )


T = TypeVar("T")


_combo_capture: ContextVar[list[dict[str, Any]] | None] = ContextVar(
    "combo_capture", default=None
)
_combo_symbol: ContextVar[str | None] = ContextVar("combo_symbol", default=None)


def log_result(func: Callable[..., T]) -> Callable[..., T]:
    """Decorator that logs function calls and their return value."""

    @wraps(func)
    def wrapper(*args: Any, **kwargs: Any) -> T:
        logger.debug(f"calling {func.__name__}")
        result = func(*args, **kwargs)
        logger.debug(f"{func.__name__} -> {_format_result(result)}")
        return result

    return wrapper


@contextmanager
def capture_combo_evaluations() -> Iterator[list[dict[str, Any]]]:
    """Capture combo evaluations logged within the context."""

    captured: list[dict[str, Any]] = []
    token = _combo_capture.set(captured)
    try:
        yield captured
    finally:
        _combo_capture.reset(token)


@contextmanager
def combo_symbol_context(symbol: str | None) -> Iterator[None]:
    """Temporarily associate ``symbol`` with combo evaluation logs."""

    normalized = str(symbol).upper() if isinstance(symbol, str) and symbol else None
    token = _combo_symbol.set(normalized)
    try:
        yield
    finally:
        _combo_symbol.reset(token)


def get_captured_combo_evaluations() -> list[dict[str, Any]]:
    """Return captured combo evaluations for the active session."""

    captured = _combo_capture.get()
    return list(captured) if captured is not None else []


def normalize_reason(raw_reason: ReasonLike) -> ReasonDetail:
    """Proxy to :func:`tomic.strategy.reasons.normalize_reason`."""

    return _normalize_reason(raw_reason)


def trace_calls(func: Callable[..., T]) -> Callable[..., T]:
    """Trace all function calls triggered by ``func`` and log their results."""

    @wraps(func)
    def wrapper(*args: Any, **kwargs: Any) -> T:
        debug_env = os.getenv("TOMIC_DEBUG", "0")
        level_name = os.getenv("TOMIC_LOG_LEVEL", cfg_get("LOG_LEVEL", "INFO"))
        is_debug = debug_env not in {"0", "", "false", "False"} or level_name.upper() == "DEBUG"

        if not is_debug:
            return func(*args, **kwargs)

        def tracer(frame, event, arg):
            if event not in {"call", "return"}:
                return tracer
            module = frame.f_globals.get("__name__", "")
            if not module.startswith("tomic"):
                return tracer
            name = frame.f_code.co_name
            if event == "call":
                logger.debug(f"calling {module}.{name}")
            elif event == "return":
                logger.debug(f"{module}.{name} -> {_format_result(arg)}")
            return tracer

        old_profiler = sys.getprofile()
        sys.setprofile(tracer)
        try:
            return func(*args, **kwargs)
        finally:
            sys.setprofile(old_profiler)

    return wrapper


def log_combo_evaluation(
    strategy: str,
    desc: str,
    metrics: Optional[dict],
    result: str,
    reason: ReasonLike,
    *,
    legs: list[dict] | None = None,
    extra: dict | None = None,
) -> None:
    """Log a strategy combination evaluation on INFO level."""

    pos = metrics.get("pos") if metrics else None
    reward = metrics.get("max_profit") if metrics else None
    max_loss = metrics.get("max_loss") if metrics else None
    ev = metrics.get("ev") if metrics else None
    rr = None
    try:
        rr = reward / abs(max_loss) if reward is not None and max_loss else None
    except Exception:
        rr = None

    pos_str = f"{round(pos, 1)}%" if isinstance(pos, (float, int)) else "n/a"
    rr_str = f"{round(rr, 2)}" if isinstance(rr, (float, int)) else "n/a"
    ev_str = f"{round(ev, 4)}" if isinstance(ev, (float, int)) else "n/a"

    extra_data: dict[str, Any] = dict(extra or {})
    symbol_hint = extra_data.get("symbol") or _combo_symbol.get()
    if symbol_hint:
        extra_data.setdefault("symbol", symbol_hint)

    extra_parts: list[str] = []
<<<<<<< HEAD
    mid_meta = _as_mid_tag_snapshot(extra_data.get("mid"))
    if mid_meta is not None:
=======
    mid_meta = extra_data.get("mid")
    _MidTagSnapshot: type[Any] | None
    try:
        from tomic.core.pricing.mid_tags import MidTagSnapshot as _MidTagSnapshot
    except Exception:  # pragma: no cover - optional dependency/circular guard
        _MidTagSnapshot = None

    if _MidTagSnapshot and isinstance(mid_meta, _MidTagSnapshot):
>>>>>>> 95cfddd3
        if mid_meta.tags:
            extra_parts.append(f"mid_tags={','.join(mid_meta.tags)}")
        counter_parts = [
            f"{source}:{count}"
            for source, count in mid_meta.counter_items()
            if count > 0
        ]
        if counter_parts:
            extra_parts.append(f"mid_counts={','.join(counter_parts)}")
        extra_data["mid"] = mid_meta.as_metadata()
    if extra_data:
        extra_parts.extend(f"{k}={v}" for k, v in extra_data.items())
    if legs:
        expiries = sorted({str(l.get("expiry")) for l in legs if l.get("expiry")})
        if expiries:
            extra_parts.append(f"expiry={','.join(expiries)}")
        for leg in legs:
            typ = str(leg.get("type") or "").upper()[:1]
            strike = leg.get("strike")
            pos = leg.get("position")
            if strike is None or not typ:
                continue
            label = ("S" if pos is not None and float(pos) < 0 else "L") + (
                "C" if typ == "C" else "P"
            )
            extra_parts.append(f"{label}={strike}{typ}")
    extra_str = " | " + " | ".join(extra_parts) if extra_parts else ""

    detail = normalize_reason(reason)
    logger.info(
        f"[{strategy}] {desc} — PoS {pos_str}, RR {rr_str}, EV {ev_str} — {result.upper()} ({detail.message}){extra_str}"
    )

    captured = _combo_capture.get()
    if captured is not None:
        record = {
            "strategy": strategy,
            "status": result,
            "description": desc,
            "legs": list(legs or []),
            "metrics": dict(metrics or {}),
            "raw_reason": detail.message,
            "reason": detail,
            "meta": dict(extra_data),
        }
        if symbol_hint:
            record["symbol"] = symbol_hint
        captured.append(record)


def summarize_evaluations(
    evaluations: "Sequence[Mapping[str, Any]] | Iterable[Mapping[str, Any]]",
) -> "EvaluationSummary | None":
    """Delegate to :func:`tomic.reporting.summarize_evaluations` lazily."""

    from tomic.reporting import summarize_evaluations as _summarize  # local import

    return _summarize(evaluations)

def _as_mid_tag_snapshot(value: Any):
    try:
        from tomic.core.pricing.mid_tags import MidTagSnapshot
    except Exception:
        return None
    return value if isinstance(value, MidTagSnapshot) else None<|MERGE_RESOLUTION|>--- conflicted
+++ resolved
@@ -12,14 +12,8 @@
 
 if TYPE_CHECKING:  # pragma: no cover - type hints only
     from collections.abc import Iterable, Mapping, Sequence
-<<<<<<< HEAD
-    from tomic.core.pricing.mid_tags import MidTagSnapshot as _MidTagSnapshot
-    from tomic.reporting import EvaluationSummary
-
-=======
     from tomic.core.pricing.mid_tags import MidTagSnapshot
     from tomic.reporting import EvaluationSummary
->>>>>>> 95cfddd3
 from tomic.strategy.reasons import (
     ReasonDetail,
     ReasonLike,
@@ -287,10 +281,6 @@
         extra_data.setdefault("symbol", symbol_hint)
 
     extra_parts: list[str] = []
-<<<<<<< HEAD
-    mid_meta = _as_mid_tag_snapshot(extra_data.get("mid"))
-    if mid_meta is not None:
-=======
     mid_meta = extra_data.get("mid")
     _MidTagSnapshot: type[Any] | None
     try:
@@ -299,7 +289,6 @@
         _MidTagSnapshot = None
 
     if _MidTagSnapshot and isinstance(mid_meta, _MidTagSnapshot):
->>>>>>> 95cfddd3
         if mid_meta.tags:
             extra_parts.append(f"mid_tags={','.join(mid_meta.tags)}")
         counter_parts = [
