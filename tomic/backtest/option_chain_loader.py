"""Option chain loader for historical backtesting with real prices.

Loads ORATS option chain data from cached ZIP files and provides
strike selection for iron condors with real bid/ask prices.
"""

from __future__ import annotations

import csv
import io
import zipfile
from dataclasses import dataclass, field
from datetime import date, datetime, timedelta
from pathlib import Path
from typing import Any, Dict, List, Optional, Tuple

from tomic.config import get as cfg_get
from tomic.logutils import logger


@dataclass
class OptionQuote:
    """Single option quote from ORATS data."""

    symbol: str
    trade_date: date
    expiry: date
    strike: float
    option_type: str  # 'C' or 'P'

    # Pricing (from ORATS: cBidPx, cAskPx, pBidPx, pAskPx, cValue, pValue)
    bid: Optional[float] = None
    ask: Optional[float] = None
    mid: Optional[float] = None
    theoretical_value: Optional[float] = None  # cValue/pValue from ORATS

    # Greeks (from ORATS: delta, gamma, theta, vega, rho, phi)
    delta: Optional[float] = None
    gamma: Optional[float] = None
    vega: Optional[float] = None
    theta: Optional[float] = None
    rho: Optional[float] = None
    phi: Optional[float] = None
    iv: Optional[float] = None

    # Underlying
    spot_price: Optional[float] = None

<<<<<<< HEAD
    # Liquidity metrics (from ORATS cVolu, cOi, pVolu, pOi)
    volume: Optional[int] = None
    open_interest: Optional[int] = None

=======
    # Liquidity (from ORATS: cVolu, cOi, pVolu, pOi)
    volume: Optional[int] = None
    open_interest: Optional[int] = None

    # Data source flag
    has_real_prices: bool = False  # True if bid/ask from ORATS, False if estimated

>>>>>>> 0d368d7b
    @property
    def spread(self) -> Optional[float]:
        """Bid-ask spread."""
        if self.bid is not None and self.ask is not None:
            return self.ask - self.bid
        return None

    @property
    def spread_pct(self) -> Optional[float]:
        """Spread as percentage of mid price."""
        if self.mid and self.mid > 0 and self.spread is not None:
            return (self.spread / self.mid) * 100
        return None

    @property
    def liquidity_score(self) -> float:
        """Calculate liquidity score (0-100) based on volume, OI, and spread.

        Higher score = better liquidity.
        Components:
        - Volume: 0-40 points (>1000 = max)
        - Open Interest: 0-40 points (>5000 = max)
        - Spread: 0-20 points (<5% = max, >20% = 0)
        """
        score = 0.0

        # Volume component (0-40 points)
        if self.volume is not None:
            vol_score = min(40, (self.volume / 1000) * 40)
            score += vol_score

        # Open Interest component (0-40 points)
        if self.open_interest is not None:
            oi_score = min(40, (self.open_interest / 5000) * 40)
            score += oi_score

        # Spread component (0-20 points, inverted - tighter = better)
        if self.spread_pct is not None:
            if self.spread_pct <= 5:
                spread_score = 20
            elif self.spread_pct >= 20:
                spread_score = 0
            else:
                # Linear interpolation: 5% = 20 points, 20% = 0 points
                spread_score = 20 * (1 - (self.spread_pct - 5) / 15)
            score += spread_score

        return round(score, 1)

    def dte(self) -> int:
        """Days to expiration from trade date."""
        return (self.expiry - self.trade_date).days

    def passes_liquidity_threshold(
        self,
        min_volume: int = 0,
        min_oi: int = 0,
        max_spread_pct: float = 100.0,
    ) -> bool:
        """Check if option meets minimum liquidity requirements."""
        if min_volume > 0 and (self.volume is None or self.volume < min_volume):
            return False
        if min_oi > 0 and (self.open_interest is None or self.open_interest < min_oi):
            return False
        if max_spread_pct < 100 and self.spread_pct is not None:
            if self.spread_pct > max_spread_pct:
                return False
        return True


@dataclass
class IronCondorQuotes:
    """Quotes for all four legs of an iron condor."""

    symbol: str
    trade_date: date
    expiry: date
    spot_price: float

    # Long put (lowest strike)
    long_put: Optional[OptionQuote] = None
    # Short put
    short_put: Optional[OptionQuote] = None
    # Short call
    short_call: Optional[OptionQuote] = None
    # Long call (highest strike)
    long_call: Optional[OptionQuote] = None

    @property
    def is_complete(self) -> bool:
        """Check if all four legs have quotes."""
        return all([self.long_put, self.short_put, self.short_call, self.long_call])

    @property
    def net_credit(self) -> Optional[float]:
        """Net credit received (using mid prices)."""
        if not self.is_complete:
            return None

        # Credit from short legs minus debit for long legs
        short_credit = (self.short_put.mid or 0) + (self.short_call.mid or 0)
        long_debit = (self.long_put.mid or 0) + (self.long_call.mid or 0)
        return (short_credit - long_debit) * 100  # Per contract

    @property
    def max_risk(self) -> Optional[float]:
        """Maximum risk (wing width - credit)."""
        if not self.is_complete or self.net_credit is None:
            return None

        # Wing width is the distance between short and long strikes
        put_wing = self.short_put.strike - self.long_put.strike
        call_wing = self.long_call.strike - self.short_call.strike
        wing_width = min(put_wing, call_wing) * 100  # Per contract

        return wing_width - self.net_credit

    @property
    def total_spread_cost(self) -> Optional[float]:
        """Total bid-ask spread cost for all legs."""
        if not self.is_complete:
            return None

        total = 0
        for leg in [self.long_put, self.short_put, self.short_call, self.long_call]:
            if leg.spread is not None:
                total += leg.spread * 100  # Per contract
        return total

    def entry_credit_realistic(self) -> Optional[float]:
        """Realistic entry credit accounting for slippage.

        For selling: use bid prices (what we actually receive)
        For buying: use ask prices (what we actually pay)
        """
        if not self.is_complete:
            return None

        # Sell short legs at bid
        short_credit = (
            (self.short_put.bid or 0) + (self.short_call.bid or 0)
        )
        # Buy long legs at ask
        long_debit = (
            (self.long_put.ask or 0) + (self.long_call.ask or 0)
        )
        return (short_credit - long_debit) * 100

    def exit_debit_realistic(self, exit_quotes: "IronCondorQuotes") -> Optional[float]:
        """Realistic exit debit accounting for slippage.

        To close: buy back shorts at ask, sell longs at bid.
        """
        if not exit_quotes.is_complete:
            return None

        # Buy back shorts at ask
        short_debit = (
            (exit_quotes.short_put.ask or 0) + (exit_quotes.short_call.ask or 0)
        )
        # Sell longs at bid
        long_credit = (
            (exit_quotes.long_put.bid or 0) + (exit_quotes.long_call.bid or 0)
        )
        return (short_debit - long_credit) * 100

    @property
    def min_liquidity_score(self) -> float:
        """Minimum liquidity score across all legs (weakest link)."""
        if not self.is_complete:
            return 0.0
        scores = [
            self.long_put.liquidity_score,
            self.short_put.liquidity_score,
            self.short_call.liquidity_score,
            self.long_call.liquidity_score,
        ]
        return min(scores)

    @property
    def avg_liquidity_score(self) -> float:
        """Average liquidity score across all legs."""
        if not self.is_complete:
            return 0.0
        scores = [
            self.long_put.liquidity_score,
            self.short_put.liquidity_score,
            self.short_call.liquidity_score,
            self.long_call.liquidity_score,
        ]
        return sum(scores) / len(scores)

    @property
    def min_volume(self) -> int:
        """Minimum volume across all legs."""
        if not self.is_complete:
            return 0
        volumes = [
            leg.volume or 0
            for leg in [self.long_put, self.short_put, self.short_call, self.long_call]
        ]
        return min(volumes)

    @property
    def min_open_interest(self) -> int:
        """Minimum open interest across all legs."""
        if not self.is_complete:
            return 0
        ois = [
            leg.open_interest or 0
            for leg in [self.long_put, self.short_put, self.short_call, self.long_call]
        ]
        return min(ois)

    @property
    def max_spread_pct(self) -> float:
        """Maximum spread percentage across all legs (worst liquidity indicator)."""
        if not self.is_complete:
            return 100.0
        spreads = []
        for leg in [self.long_put, self.short_put, self.short_call, self.long_call]:
            if leg.spread_pct is not None:
                spreads.append(leg.spread_pct)
        return max(spreads) if spreads else 100.0

    def passes_liquidity_check(
        self,
        min_volume: int = 0,
        min_oi: int = 0,
        max_spread_pct: float = 100.0,
        min_liquidity_score: float = 0.0,
    ) -> tuple[bool, list[str]]:
        """Check if all legs meet minimum liquidity requirements.

        Returns:
            Tuple of (passes, list of rejection reasons)
        """
        if not self.is_complete:
            return False, ["Incomplete iron condor - missing legs"]

        reasons = []

        for name, leg in [
            ("long_put", self.long_put),
            ("short_put", self.short_put),
            ("short_call", self.short_call),
            ("long_call", self.long_call),
        ]:
            if not leg.passes_liquidity_threshold(min_volume, min_oi, max_spread_pct):
                vol = leg.volume or 0
                oi = leg.open_interest or 0
                spread = leg.spread_pct or 0
                reasons.append(
                    f"{name} ${leg.strike}: vol={vol}, OI={oi}, spread={spread:.1f}%"
                )

        if min_liquidity_score > 0 and self.min_liquidity_score < min_liquidity_score:
            reasons.append(
                f"Min liquidity score {self.min_liquidity_score:.1f} < {min_liquidity_score}"
            )

        return len(reasons) == 0, reasons


@dataclass
class OptionChain:
    """Full option chain for a symbol on a given date."""

    symbol: str
    trade_date: date
    spot_price: float
    options: List[OptionQuote] = field(default_factory=list)

    def get_expiries(self) -> List[date]:
        """Get all available expiration dates, sorted."""
        expiries = set(opt.expiry for opt in self.options)
        return sorted(expiries)

    def filter_by_expiry(self, expiry: date) -> List[OptionQuote]:
        """Get all options for a specific expiration."""
        return [opt for opt in self.options if opt.expiry == expiry]

    def filter_by_dte_range(self, min_dte: int, max_dte: int) -> List[OptionQuote]:
        """Get options within a DTE range."""
        return [
            opt for opt in self.options
            if min_dte <= opt.dte() <= max_dte
        ]

    def filter_by_liquidity(
        self,
        min_volume: int = 0,
        min_open_interest: int = 10,
    ) -> List[OptionQuote]:
        """Filter options by liquidity criteria.

        Args:
            min_volume: Minimum daily volume (0 = no filter)
            min_open_interest: Minimum open interest (default 10)

        Returns:
            List of options meeting liquidity criteria.
        """
        return [
            opt for opt in self.options
            if (opt.volume is None or opt.volume >= min_volume)
            and (opt.open_interest is None or opt.open_interest >= min_open_interest)
        ]

    def filter_by_spread(
        self,
        max_spread_pct: float = 20.0,
    ) -> List[OptionQuote]:
        """Filter options by bid-ask spread.

        Args:
            max_spread_pct: Maximum spread as percentage of mid price

        Returns:
            List of options with acceptable spreads.
        """
        result = []
        for opt in self.options:
            if opt.spread_pct is None:
                # Include if we can't calculate spread
                result.append(opt)
            elif opt.spread_pct <= max_spread_pct:
                result.append(opt)
        return result

    def get_liquid_options(
        self,
        min_open_interest: int = 10,
        max_spread_pct: float = 20.0,
    ) -> List[OptionQuote]:
        """Get options that meet liquidity and spread criteria.

        Args:
            min_open_interest: Minimum open interest
            max_spread_pct: Maximum spread as percentage of mid

        Returns:
            List of liquid options with reasonable spreads.
        """
        return [
            opt for opt in self.options
            if (opt.open_interest is None or opt.open_interest >= min_open_interest)
            and (opt.spread_pct is None or opt.spread_pct <= max_spread_pct)
        ]

    def liquidity_stats(self) -> Dict[str, Any]:
        """Get statistics about data quality and liquidity.

        Returns:
            Dict with stats about real prices, spreads, volume, etc.
        """
        if not self.options:
            return {}

        real_prices_count = sum(1 for o in self.options if o.has_real_prices)
        spreads = [o.spread_pct for o in self.options if o.spread_pct is not None]
        volumes = [o.volume for o in self.options if o.volume is not None]
        oi_values = [o.open_interest for o in self.options if o.open_interest is not None]

        return {
            "total_options": len(self.options),
            "real_prices_count": real_prices_count,
            "real_prices_pct": round(100 * real_prices_count / len(self.options), 1),
            "avg_spread_pct": round(sum(spreads) / len(spreads), 2) if spreads else None,
            "median_spread_pct": round(sorted(spreads)[len(spreads) // 2], 2) if spreads else None,
            "avg_volume": round(sum(volumes) / len(volumes)) if volumes else None,
            "avg_open_interest": round(sum(oi_values) / len(oi_values)) if oi_values else None,
        }

    def get_calls(self, expiry: Optional[date] = None) -> List[OptionQuote]:
        """Get all call options, optionally filtered by expiry."""
        calls = [opt for opt in self.options if opt.option_type == 'C']
        if expiry:
            calls = [c for c in calls if c.expiry == expiry]
        return sorted(calls, key=lambda x: x.strike)

    def get_puts(self, expiry: Optional[date] = None) -> List[OptionQuote]:
        """Get all put options, optionally filtered by expiry."""
        puts = [opt for opt in self.options if opt.option_type == 'P']
        if expiry:
            puts = [p for p in puts if p.expiry == expiry]
        return sorted(puts, key=lambda x: x.strike)

    def select_iron_condor(
        self,
        expiry: date,
        short_put_delta: float = -0.20,
        short_call_delta: float = 0.20,
        wing_width: float = 5.0,
        delta_tolerance: float = 0.10,
    ) -> Optional[IronCondorQuotes]:
        """Select strikes for an iron condor based on delta targets.

        Args:
            expiry: Target expiration date
            short_put_delta: Target delta for short put (negative, e.g., -0.20)
            short_call_delta: Target delta for short call (positive, e.g., 0.20)
            wing_width: Wing width in dollars
            delta_tolerance: Acceptable deviation from target delta

        Returns:
            IronCondorQuotes with all four legs, or None if not possible.
        """
        calls = self.get_calls(expiry)
        puts = self.get_puts(expiry)

        if not calls or not puts:
            return None

        # Find short put (closest to target delta)
        short_put = self._find_by_delta(
            puts, short_put_delta, delta_tolerance
        )
        if not short_put:
            return None

        # Find short call (closest to target delta)
        short_call = self._find_by_delta(
            calls, short_call_delta, delta_tolerance
        )
        if not short_call:
            return None

        # Find long put (short_put strike - wing_width)
        long_put_target = short_put.strike - wing_width
        long_put = self._find_by_strike(puts, long_put_target)
        if not long_put:
            return None

        # Find long call (short_call strike + wing_width)
        long_call_target = short_call.strike + wing_width
        long_call = self._find_by_strike(calls, long_call_target)
        if not long_call:
            return None

        return IronCondorQuotes(
            symbol=self.symbol,
            trade_date=self.trade_date,
            expiry=expiry,
            spot_price=self.spot_price,
            long_put=long_put,
            short_put=short_put,
            short_call=short_call,
            long_call=long_call,
        )

    def _find_by_delta(
        self,
        options: List[OptionQuote],
        target_delta: float,
        tolerance: float,
    ) -> Optional[OptionQuote]:
        """Find option closest to target delta within tolerance."""
        best = None
        best_diff = float('inf')

        for opt in options:
            if opt.delta is None:
                continue

            diff = abs(opt.delta - target_delta)
            if diff < best_diff and diff <= tolerance:
                best_diff = diff
                best = opt

        return best

    def _find_by_strike(
        self,
        options: List[OptionQuote],
        target_strike: float,
        tolerance_pct: float = 5.0,
    ) -> Optional[OptionQuote]:
        """Find option closest to target strike within tolerance."""
        best = None
        best_diff = float('inf')
        tolerance = target_strike * (tolerance_pct / 100)

        for opt in options:
            diff = abs(opt.strike - target_strike)
            if diff < best_diff and diff <= tolerance:
                best_diff = diff
                best = opt

        return best


class OptionChainLoader:
    """Loads option chains from ORATS ZIP files for backtesting."""

    def __init__(self, cache_dir: Optional[Path] = None):
        """Initialize the loader.

        Args:
            cache_dir: Directory containing ORATS ZIP files.
                      Defaults to ORATS_CACHE_DIR from config.
        """
        if cache_dir is None:
            cache_dir = Path(cfg_get("ORATS_CACHE_DIR", "tomic/data/orats_cache"))
        self.cache_dir = cache_dir.expanduser()

        # Cache loaded chains to avoid re-parsing
        self._chain_cache: Dict[Tuple[str, date], OptionChain] = {}

    def get_zip_path(self, trade_date: date) -> Path:
        """Get the expected ZIP file path for a date."""
        year = trade_date.strftime("%Y")
        date_str = trade_date.strftime("%Y%m%d")
        return self.cache_dir / year / f"ORATS_SMV_Strikes_{date_str}.zip"

    def has_data(self, trade_date: date) -> bool:
        """Check if we have data for a specific date."""
        return self.get_zip_path(trade_date).exists()

    def load_chain(
        self,
        symbol: str,
        trade_date: date,
    ) -> Optional[OptionChain]:
        """Load option chain for a symbol on a specific date.

        Args:
            symbol: Stock symbol (e.g., 'AAPL')
            trade_date: Date to load chain for

        Returns:
            OptionChain object, or None if data not available.
        """
        cache_key = (symbol.upper(), trade_date)
        if cache_key in self._chain_cache:
            return self._chain_cache[cache_key]

        zip_path = self.get_zip_path(trade_date)
        if not zip_path.exists():
            logger.debug(f"No ORATS data for {trade_date}: {zip_path}")
            return None

        chain = self._parse_chain_from_zip(symbol.upper(), trade_date, zip_path)
        if chain:
            self._chain_cache[cache_key] = chain

        return chain

    def _parse_chain_from_zip(
        self,
        symbol: str,
        trade_date: date,
        zip_path: Path,
    ) -> Optional[OptionChain]:
        """Parse option chain from ORATS ZIP file."""
        try:
            with zipfile.ZipFile(zip_path, "r") as zf:
                csv_files = [n for n in zf.namelist() if n.endswith(".csv")]
                if not csv_files:
                    logger.warning(f"No CSV in {zip_path.name}")
                    return None

                csv_name = csv_files[0]
                with zf.open(csv_name) as csv_file:
                    text_stream = io.TextIOWrapper(csv_file, encoding="utf-8")

                    # Detect delimiter
                    sample = text_stream.read(10000)
                    text_stream.seek(0)
                    delimiter = self._detect_delimiter(sample)

                    reader = csv.DictReader(text_stream, delimiter=delimiter)

                    options: List[OptionQuote] = []
                    spot_price = None

                    for row in reader:
                        ticker = row.get("ticker", "").strip().upper()
                        if ticker != symbol:
                            continue

                        # Get spot price (same for all rows)
                        if spot_price is None:
                            spot_price = self._safe_float(row.get("stkPx"))

                        # Parse expiration
                        expiry_str = row.get("expirDate", "")
                        try:
                            expiry = datetime.strptime(expiry_str, "%Y-%m-%d").date()
                        except ValueError:
                            continue

                        strike = self._safe_float(row.get("strike"))
                        if strike is None:
                            continue

                        # Parse call option
                        call_mid_iv = row.get("cMidIv", "").strip()
                        if call_mid_iv and call_mid_iv != "null":
                            call_opt = self._create_option(
                                symbol, trade_date, expiry, strike, "C",
                                row, spot_price
                            )
                            if call_opt:
                                options.append(call_opt)

                        # Parse put option
                        put_mid_iv = row.get("pMidIv", "").strip()
                        if put_mid_iv and put_mid_iv != "null":
                            put_opt = self._create_option(
                                symbol, trade_date, expiry, strike, "P",
                                row, spot_price
                            )
                            if put_opt:
                                options.append(put_opt)

                    if not options or spot_price is None:
                        return None

                    return OptionChain(
                        symbol=symbol,
                        trade_date=trade_date,
                        spot_price=spot_price,
                        options=options,
                    )

        except zipfile.BadZipFile:
            logger.error(f"Corrupt ZIP: {zip_path.name}")
            return None
        except Exception as e:
            logger.error(f"Error parsing {zip_path.name}: {e}")
            return None

    def _create_option(
        self,
        symbol: str,
        trade_date: date,
        expiry: date,
        strike: float,
        option_type: str,
        row: Dict[str, str],
        spot_price: Optional[float],
    ) -> Optional[OptionQuote]:
        """Create an OptionQuote from a CSV row.

<<<<<<< HEAD
        Uses real ORATS data when available:
        - cBidPx/pBidPx, cAskPx/pAskPx: Real bid/ask prices
        - cValue/pValue: Theoretical mid price
        - cVolu/pVolu: Trading volume
        - cOi/pOi: Open interest
        - delta, gamma, vega, theta: Greeks from ORATS 'delta', 'gamma', etc.
=======
        Reads real bid/ask prices and Greeks from ORATS data when available.
        Falls back to estimation only if ORATS data is missing.
>>>>>>> 0d368d7b
        """
        prefix = "c" if option_type == "C" else "p"

        # Get IV (mid, bid, ask)
        iv = self._safe_float(row.get(f"{prefix}MidIv"))

<<<<<<< HEAD
        # Get real bid/ask prices from ORATS (cBidPx, cAskPx, pBidPx, pAskPx)
        bid = self._safe_float(row.get(f"{prefix}BidPx"))
        ask = self._safe_float(row.get(f"{prefix}AskPx"))
        mid = self._safe_float(row.get(f"{prefix}Value"))

        # Get volume and open interest (cVolu, pVolu, cOi, pOi)
        volume = self._safe_int(row.get(f"{prefix}Volu"))
        open_interest = self._safe_int(row.get(f"{prefix}Oi"))

        # Get Greeks - ORATS uses single columns (delta, gamma, theta, vega)
        # which are for the call; for puts we need to adjust or get from pDelta etc.
        delta = self._safe_float(row.get(f"{prefix}Delta"))
        if delta is None:
            # Fallback to single 'delta' column (call delta)
            delta = self._safe_float(row.get("delta"))
            if delta is not None and option_type == "P":
                delta = delta - 1  # Put delta = call delta - 1

        gamma = self._safe_float(row.get("gamma"))
        vega = self._safe_float(row.get("vega"))
        theta = self._safe_float(row.get("theta"))

        # If no real prices, fall back to estimation
        if mid is None or mid <= 0:
            mid = self._estimate_option_price(
                spot_price or 0, strike, iv or 0,
                (expiry - trade_date).days, option_type
            )

        if mid is None or mid <= 0:
            return None

        # If no real bid/ask, estimate from mid
        if bid is None or ask is None:
            spread_pct = self._estimate_spread_pct(
                spot_price or 0, strike, (expiry - trade_date).days
            )
            spread = mid * spread_pct
            bid = max(0.01, mid - spread / 2) if bid is None else bid
            ask = mid + spread / 2 if ask is None else ask
=======
        # Get real bid/ask prices from ORATS
        bid = self._safe_float(row.get(f"{prefix}BidPx"))
        ask = self._safe_float(row.get(f"{prefix}AskPx"))
        theoretical_value = self._safe_float(row.get(f"{prefix}Value"))

        # Check if we have real ORATS prices
        has_real_prices = bid is not None and ask is not None and bid > 0 and ask > 0

        if has_real_prices:
            # Use real ORATS prices
            mid_price = (bid + ask) / 2
        else:
            # Fall back to estimation (for backwards compatibility with older data)
            mid_price = self._estimate_option_price(
                spot_price or 0, strike, iv or 0,
                (expiry - trade_date).days, option_type
            )
            if mid_price is None or mid_price <= 0:
                return None

            # Estimate spread based on moneyness and DTE
            spread_pct = self._estimate_spread_pct(
                spot_price or 0, strike, (expiry - trade_date).days
            )
            spread = mid_price * spread_pct
            bid = max(0.01, mid_price - spread / 2)
            ask = mid_price + spread / 2

        # Get delta - ORATS has separate cDelta/pDelta fields
        delta = self._safe_float(row.get(f"{prefix}Delta"))

        # Get other Greeks from ORATS (these are per-strike, not per call/put)
        # Note: ORATS provides delta, gamma, theta, vega at the strike level
        gamma = self._safe_float(row.get("gamma"))
        theta = self._safe_float(row.get("theta"))
        vega = self._safe_float(row.get("vega"))
        rho = self._safe_float(row.get("rho"))
        phi = self._safe_float(row.get("phi"))

        # Get volume and open interest for liquidity filtering
        volume = self._safe_int(row.get(f"{prefix}Volu"))
        open_interest = self._safe_int(row.get(f"{prefix}Oi"))
>>>>>>> 0d368d7b

        return OptionQuote(
            symbol=symbol,
            trade_date=trade_date,
            expiry=expiry,
            strike=strike,
            option_type=option_type,
<<<<<<< HEAD
            bid=round(bid, 2),
            ask=round(ask, 2),
            mid=round(mid, 2),
            delta=delta,
            gamma=gamma,
            vega=vega,
            theta=theta,
=======
            bid=round(bid, 2) if bid else None,
            ask=round(ask, 2) if ask else None,
            mid=round(mid_price, 2) if mid_price else None,
            theoretical_value=round(theoretical_value, 2) if theoretical_value else None,
            delta=delta,
            gamma=gamma,
            theta=theta,
            vega=vega,
            rho=rho,
            phi=phi,
>>>>>>> 0d368d7b
            iv=iv,
            spot_price=spot_price,
            volume=volume,
            open_interest=open_interest,
<<<<<<< HEAD
=======
            has_real_prices=has_real_prices,
>>>>>>> 0d368d7b
        )

    def _estimate_option_price(
        self,
        spot: float,
        strike: float,
        iv: float,
        dte: int,
        option_type: str,
    ) -> Optional[float]:
        """Estimate option price using simplified Black-Scholes.

        This is a rough estimate. For accurate pricing, use the
        bs_calculator module with proper Greeks.
        """
        if spot <= 0 or iv <= 0 or dte <= 0:
            return None

        # Normalize IV
        # Use threshold of 2 to handle high-IV stocks (IV > 200% is unrealistic)
        sigma = iv if iv <= 2 else iv / 100

        # Simplified price estimation based on IV and moneyness
        time_factor = (dte / 365) ** 0.5
        moneyness = spot / strike

        if option_type == "C":
            # Call: intrinsic + time value
            intrinsic = max(0, spot - strike)
            time_value = spot * sigma * time_factor * 0.4
            if moneyness < 1:  # OTM
                time_value *= moneyness ** 2
        else:
            # Put: intrinsic + time value
            intrinsic = max(0, strike - spot)
            time_value = spot * sigma * time_factor * 0.4
            if moneyness > 1:  # OTM
                time_value *= (1 / moneyness) ** 2

        return intrinsic + time_value

    def _estimate_spread_pct(
        self,
        spot: float,
        strike: float,
        dte: int,
    ) -> float:
        """Estimate bid-ask spread as percentage of mid price.

        Spread is wider for:
        - Deep OTM options
        - Short-dated options
        - Lower-priced underlyings
        """
        if spot <= 0:
            return 0.15

        moneyness = strike / spot

        # Base spread
        base_spread = 0.08  # 8%

        # Wider for OTM
        if moneyness < 0.9 or moneyness > 1.1:
            base_spread += 0.05
        if moneyness < 0.8 or moneyness > 1.2:
            base_spread += 0.05

        # Wider for short DTE
        if dte < 7:
            base_spread += 0.05
        elif dte < 14:
            base_spread += 0.03

        return min(0.25, base_spread)  # Cap at 25%

    def _detect_delimiter(self, sample: str) -> str:
        """Detect CSV delimiter from sample."""
        for delim in [',', '\t', ';', '|']:
            lines = sample.split('\n')[:5]
            if lines and lines[0].count(delim) > 20:
                return delim
        return ','

    def _safe_float(self, value: Any) -> Optional[float]:
        """Safely convert to float."""
        if value is None:
            return None
        try:
            val_str = str(value).strip()
            if not val_str or val_str.lower() == 'null':
                return None
            return float(val_str)
        except (ValueError, TypeError):
            return None

    def _safe_int(self, value: Any) -> Optional[int]:
<<<<<<< HEAD
        """Safely convert to int (for volume/OI)."""
=======
        """Safely convert to int."""
>>>>>>> 0d368d7b
        if value is None:
            return None
        try:
            val_str = str(value).strip()
            if not val_str or val_str.lower() == 'null':
                return None
<<<<<<< HEAD
            # Handle floats like "1234.0"
            return int(float(val_str))
=======
            return int(float(val_str))  # Handle "123.0" format
>>>>>>> 0d368d7b
        except (ValueError, TypeError):
            return None

    def clear_cache(self):
        """Clear the chain cache."""
        self._chain_cache.clear()


__all__ = [
    "OptionQuote",
    "IronCondorQuotes",
    "OptionChain",
    "OptionChainLoader",
]<|MERGE_RESOLUTION|>--- conflicted
+++ resolved
@@ -46,20 +46,10 @@
     # Underlying
     spot_price: Optional[float] = None
 
-<<<<<<< HEAD
     # Liquidity metrics (from ORATS cVolu, cOi, pVolu, pOi)
     volume: Optional[int] = None
     open_interest: Optional[int] = None
 
-=======
-    # Liquidity (from ORATS: cVolu, cOi, pVolu, pOi)
-    volume: Optional[int] = None
-    open_interest: Optional[int] = None
-
-    # Data source flag
-    has_real_prices: bool = False  # True if bid/ask from ORATS, False if estimated
-
->>>>>>> 0d368d7b
     @property
     def spread(self) -> Optional[float]:
         """Bid-ask spread."""
@@ -705,24 +695,18 @@
     ) -> Optional[OptionQuote]:
         """Create an OptionQuote from a CSV row.
 
-<<<<<<< HEAD
         Uses real ORATS data when available:
         - cBidPx/pBidPx, cAskPx/pAskPx: Real bid/ask prices
         - cValue/pValue: Theoretical mid price
         - cVolu/pVolu: Trading volume
         - cOi/pOi: Open interest
         - delta, gamma, vega, theta: Greeks from ORATS 'delta', 'gamma', etc.
-=======
-        Reads real bid/ask prices and Greeks from ORATS data when available.
-        Falls back to estimation only if ORATS data is missing.
->>>>>>> 0d368d7b
         """
         prefix = "c" if option_type == "C" else "p"
 
         # Get IV (mid, bid, ask)
         iv = self._safe_float(row.get(f"{prefix}MidIv"))
 
-<<<<<<< HEAD
         # Get real bid/ask prices from ORATS (cBidPx, cAskPx, pBidPx, pAskPx)
         bid = self._safe_float(row.get(f"{prefix}BidPx"))
         ask = self._safe_float(row.get(f"{prefix}AskPx"))
@@ -763,50 +747,6 @@
             spread = mid * spread_pct
             bid = max(0.01, mid - spread / 2) if bid is None else bid
             ask = mid + spread / 2 if ask is None else ask
-=======
-        # Get real bid/ask prices from ORATS
-        bid = self._safe_float(row.get(f"{prefix}BidPx"))
-        ask = self._safe_float(row.get(f"{prefix}AskPx"))
-        theoretical_value = self._safe_float(row.get(f"{prefix}Value"))
-
-        # Check if we have real ORATS prices
-        has_real_prices = bid is not None and ask is not None and bid > 0 and ask > 0
-
-        if has_real_prices:
-            # Use real ORATS prices
-            mid_price = (bid + ask) / 2
-        else:
-            # Fall back to estimation (for backwards compatibility with older data)
-            mid_price = self._estimate_option_price(
-                spot_price or 0, strike, iv or 0,
-                (expiry - trade_date).days, option_type
-            )
-            if mid_price is None or mid_price <= 0:
-                return None
-
-            # Estimate spread based on moneyness and DTE
-            spread_pct = self._estimate_spread_pct(
-                spot_price or 0, strike, (expiry - trade_date).days
-            )
-            spread = mid_price * spread_pct
-            bid = max(0.01, mid_price - spread / 2)
-            ask = mid_price + spread / 2
-
-        # Get delta - ORATS has separate cDelta/pDelta fields
-        delta = self._safe_float(row.get(f"{prefix}Delta"))
-
-        # Get other Greeks from ORATS (these are per-strike, not per call/put)
-        # Note: ORATS provides delta, gamma, theta, vega at the strike level
-        gamma = self._safe_float(row.get("gamma"))
-        theta = self._safe_float(row.get("theta"))
-        vega = self._safe_float(row.get("vega"))
-        rho = self._safe_float(row.get("rho"))
-        phi = self._safe_float(row.get("phi"))
-
-        # Get volume and open interest for liquidity filtering
-        volume = self._safe_int(row.get(f"{prefix}Volu"))
-        open_interest = self._safe_int(row.get(f"{prefix}Oi"))
->>>>>>> 0d368d7b
 
         return OptionQuote(
             symbol=symbol,
@@ -814,7 +754,6 @@
             expiry=expiry,
             strike=strike,
             option_type=option_type,
-<<<<<<< HEAD
             bid=round(bid, 2),
             ask=round(ask, 2),
             mid=round(mid, 2),
@@ -822,26 +761,10 @@
             gamma=gamma,
             vega=vega,
             theta=theta,
-=======
-            bid=round(bid, 2) if bid else None,
-            ask=round(ask, 2) if ask else None,
-            mid=round(mid_price, 2) if mid_price else None,
-            theoretical_value=round(theoretical_value, 2) if theoretical_value else None,
-            delta=delta,
-            gamma=gamma,
-            theta=theta,
-            vega=vega,
-            rho=rho,
-            phi=phi,
->>>>>>> 0d368d7b
             iv=iv,
             spot_price=spot_price,
             volume=volume,
             open_interest=open_interest,
-<<<<<<< HEAD
-=======
-            has_real_prices=has_real_prices,
->>>>>>> 0d368d7b
         )
 
     def _estimate_option_price(
@@ -939,23 +862,15 @@
             return None
 
     def _safe_int(self, value: Any) -> Optional[int]:
-<<<<<<< HEAD
         """Safely convert to int (for volume/OI)."""
-=======
-        """Safely convert to int."""
->>>>>>> 0d368d7b
         if value is None:
             return None
         try:
             val_str = str(value).strip()
             if not val_str or val_str.lower() == 'null':
                 return None
-<<<<<<< HEAD
             # Handle floats like "1234.0"
             return int(float(val_str))
-=======
-            return int(float(val_str))  # Handle "123.0" format
->>>>>>> 0d368d7b
         except (ValueError, TypeError):
             return None
 
